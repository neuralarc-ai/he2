import React from 'react';
import {
    FileText, FileImage, FileCode, FileSpreadsheet, FileVideo,
    FileAudio, FileType, Database, Archive, File, ExternalLink,
    Loader2, Download
} from 'lucide-react';
import { cn } from '@/lib/utils';
import { AttachmentGroup } from './attachment-group';
import { HtmlRenderer } from './preview-renderers/html-renderer';
import { MarkdownRenderer } from './preview-renderers/markdown-renderer';
import { CsvRenderer } from './preview-renderers/csv-renderer';
import { PdfRenderer as PdfPreviewRenderer } from './preview-renderers/pdf-renderer';

import { useFileContent, useImageContent } from '@/hooks/react-query/files';
import { useAuth } from '@/components/AuthProvider';
import { Project } from '@/lib/api';

// Define basic file types
export type FileType =
    | 'image' | 'code' | 'text' | 'pdf'
    | 'audio' | 'video' | 'spreadsheet'
    | 'archive' | 'database' | 'markdown'
    | 'csv'
    | 'other';

// Simple extension-based file type detection
function getFileType(filename: string): FileType {
    const ext = filename.split('.').pop()?.toLowerCase() || '';

    if (['png', 'jpg', 'jpeg', 'gif', 'webp', 'svg', 'bmp'].includes(ext)) return 'image';
    if (['js', 'jsx', 'ts', 'tsx', 'html', 'css', 'json', 'py', 'java', 'c', 'cpp'].includes(ext)) return 'code';
    if (['txt', 'log', 'env'].includes(ext)) return 'text';
    if (['md', 'markdown'].includes(ext)) return 'markdown';
    if (ext === 'pdf') return 'pdf';
    if (['mp3', 'wav', 'ogg', 'flac'].includes(ext)) return 'audio';
    if (['mp4', 'webm', 'mov', 'avi'].includes(ext)) return 'video';
    if (['csv', 'tsv'].includes(ext)) return 'csv';
    if (['xls', 'xlsx'].includes(ext)) return 'spreadsheet';
    if (['zip', 'rar', 'tar', 'gz'].includes(ext)) return 'archive';
    if (['db', 'sqlite', 'sql'].includes(ext)) return 'database';

    return 'other';
}

// Get appropriate icon for file type
function getFileIcon(type: FileType): React.ElementType {
    const icons: Record<FileType, React.ElementType> = {
        image: FileImage,
        code: FileCode,
        text: FileText,
        markdown: FileText,
        pdf: FileType,
        audio: FileAudio,
        video: FileVideo,
        spreadsheet: FileSpreadsheet,
        csv: FileSpreadsheet,
        archive: Archive,
        database: Database,
        other: File
    };

    return icons[type];
}

// Generate a human-readable display name for file type
function getTypeLabel(type: FileType, extension?: string): string {
    if (type === 'code' && extension) {
        return extension.toUpperCase();
    }

    const labels: Record<FileType, string> = {
        image: 'Image',
        code: 'Code',
        text: 'Text',
        markdown: 'Markdown',
        pdf: 'PDF',
        audio: 'Audio',
        video: 'Video',
        spreadsheet: 'Spreadsheet',
        csv: 'CSV',
        archive: 'Archive',
        database: 'Database',
        other: 'File'
    };

    return labels[type];
}

// Generate realistic file size based on file path and type
function getFileSize(filepath: string, type: FileType): string {
    // Base size calculation
    const base = (filepath.length * 5) % 800 + 200;

    // Type-specific multipliers
    const multipliers: Record<FileType, number> = {
        image: 5.0,
        video: 20.0,
        audio: 10.0,
        code: 0.5,
        text: 0.3,
        markdown: 0.3,
        pdf: 8.0,
        spreadsheet: 3.0,
        csv: 2.0,
        archive: 5.0,
        database: 4.0,
        other: 1.0
    };

    const size = base * multipliers[type];

    if (size < 1024) return `${Math.round(size)} B`;
    if (size < 1024 * 1024) return `${(size / 1024).toFixed(1)} KB`;
    return `${(size / (1024 * 1024)).toFixed(1)} MB`;
}

// Get the API URL for file content
function getFileUrl(sandboxId: string | undefined, path: string): string {
    if (!sandboxId) return path;

    // Check if the path already starts with /workspace
    if (!path.startsWith('/workspace')) {
        // Prepend /workspace to the path if it doesn't already have it
        path = `/workspace/${path.startsWith('/') ? path.substring(1) : path}`;
    }

    // Handle any potential Unicode escape sequences
    try {
        // Replace escaped Unicode sequences with actual characters
        path = path.replace(/\\u([0-9a-fA-F]{4})/g, (_, hexCode) => {
            return String.fromCharCode(parseInt(hexCode, 16));
        });
    } catch (e) {
        console.error('Error processing Unicode escapes in path:', e);
    }

    const url = new URL(`${process.env.NEXT_PUBLIC_BACKEND_URL}/sandboxes/${sandboxId}/files/content`);

    // Properly encode the path parameter for UTF-8 support
    url.searchParams.append('path', path);

    return url.toString();
}

interface FileAttachmentProps {
    filepath: string;
    onClick?: (path: string) => void;
    className?: string;
    sandboxId?: string;
    showPreview?: boolean;
    localPreviewUrl?: string;
    customStyle?: React.CSSProperties;
    /**
     * Controls whether HTML, Markdown, and CSV files show their content preview.
     * - true: files are shown as regular file attachments (default)
     * - false: HTML, MD, and CSV files show rendered content in grid layout
     */
    collapsed?: boolean;
    project?: Project;
    isSingleItemGrid?: boolean; // New prop to detect single item in grid
    standalone?: boolean; // New prop for minimal standalone styling
    alignRight?: boolean; // New prop to control right alignment
}

// Cache fetched content between mounts to avoid duplicate fetches
// Content caches for file attachment optimization
// const contentCache = new Map<string, string>();
// const errorCache = new Set<string>();

export function FileAttachment({
    filepath,
    onClick,
    className,
    sandboxId,
    showPreview = true,
    localPreviewUrl,
    customStyle,
    collapsed = true,
    project,
    isSingleItemGrid = false,
    standalone = false,
    alignRight = false
}: FileAttachmentProps) {
    // Authentication 
    const { session } = useAuth();

    // Simplified state management
    const [hasError, setHasError] = React.useState(false);

    // Basic file info
    const filename = filepath.split('/').pop() || 'file';
    const extension = filename.split('.').pop()?.toLowerCase() || '';
    const fileType = getFileType(filename);
    const fileUrl = localPreviewUrl || (sandboxId ? getFileUrl(sandboxId, filepath) : filepath);
    const typeLabel = getTypeLabel(fileType, extension);
    const fileSize = getFileSize(filepath, fileType);
    const IconComponent = getFileIcon(fileType);

    // Display flags
    const isImage = fileType === 'image';
    const isHtmlOrMd = extension === 'html' || extension === 'htm' || extension === 'md' || extension === 'markdown';
    const isCsv = extension === 'csv' || extension === 'tsv';
    const isXlsx = extension === 'xlsx' || extension === 'xls';
    const isPdf = extension === 'pdf';
    const isGridLayout = customStyle?.gridColumn === '1 / -1' || Boolean(customStyle && ('--attachment-height' in customStyle));
    // Define isInlineMode early, before any hooks
    const isInlineMode = !isGridLayout;
    const shouldShowPreview = (isHtmlOrMd || isCsv || isPdf) && showPreview && collapsed === false;

    // Use the React Query hook to fetch file content
    // For CSV files, always try to load content for better preview experience
    const shouldLoadContent = (isHtmlOrMd || isCsv) && (shouldShowPreview || isCsv);
    const {
        data: fileContent,
        isLoading: fileContentLoading,
        error: fileContentError
    } = useFileContent(
        shouldLoadContent ? sandboxId : undefined,
        shouldLoadContent ? filepath : undefined
    );

    // Use the React Query hook to fetch image content with authentication
    const {
        data: imageUrl,
        isLoading: imageLoading,
        error: imageError
    } = useImageContent(
        isImage && showPreview && sandboxId ? sandboxId : undefined,
        isImage && showPreview ? filepath : undefined
    );

    // For PDFs we also fetch blob URL via the same binary hook used for images
    const {
        data: pdfBlobUrl,
        isLoading: pdfLoading,
        error: pdfError
    } = useImageContent(
        isPdf && shouldShowPreview && sandboxId ? sandboxId : undefined,
        isPdf && shouldShowPreview ? filepath : undefined
    );

    // Set error state based on query errors
    React.useEffect(() => {
        if (fileContentError || imageError || pdfError) {
            setHasError(true);
        }
    }, [fileContentError, imageError, pdfError]);

    const handleClick = () => {
        if (onClick) {
            onClick(filepath);
        }
    };

    const handleDownload = async (e: React.MouseEvent) => {
        e.stopPropagation(); // Prevent triggering the main click handler
        
        try {
            if (!sandboxId || !session?.access_token) {
                // Fallback: open file URL in new tab
                window.open(fileUrl, '_blank');
                return;
            }

            // Use the same fetch logic as other components
            const response = await fetch(`${process.env.NEXT_PUBLIC_BACKEND_URL}/sandboxes/${sandboxId}/files/content?path=${encodeURIComponent(filepath)}`, {
                headers: {
                    'Authorization': `Bearer ${session.access_token}`
                }
            });

            if (!response.ok) {
                throw new Error(`Download failed: ${response.status}`);
            }

            const blob = await response.blob();
            const url = URL.createObjectURL(blob);
            const a = document.createElement('a');
            a.href = url;
            a.download = filename;
            document.body.appendChild(a);
            a.click();
            a.remove();
            URL.revokeObjectURL(url);
        } catch (error) {
            console.error('Download failed:', error);
            // Fallback: try to open the file URL
            window.open(fileUrl, '_blank');
        }
    };

    // Images are displayed with their natural aspect ratio
    if (isImage && showPreview) {
        // Use custom height for images if provided through CSS variable
        const imageHeight = isGridLayout
            ? (customStyle as any)['--attachment-height'] as string
            : '54px';

        // Show loading state for images
        if (imageLoading && sandboxId) {
            return (
                <button
                    onClick={handleClick}
                    className={cn(
                        "group relative min-h-[54px] min-w-fit rounded-xl cursor-pointer",
                        "border border-black/10 dark:border-white/10",
                        "bg-black/5 dark:bg-black/20",
                        "p-0 overflow-hidden",
                        "flex items-center justify-center",
                        isGridLayout ? "w-full" : "min-w-[54px]",
                        className
                    )}
                    style={{
                        maxWidth: "100%",
                        height: isSingleItemGrid && isGridLayout ? 'auto' : (isGridLayout ? imageHeight : 'auto'),
                        maxHeight: isSingleItemGrid && isGridLayout ? '800px' : undefined,
                        minHeight: isGridLayout ? imageHeight : '54px',
                        ...customStyle
                    }}
                    title={filename}
                >
                    <div className="absolute inset-0 flex items-end justify-center pb-4">
                        <Loader2 className="h-8 w-8 text-primary animate-spin" />
                    </div>
                </button>
            );
        }

        // Check for errors
        if (imageError || hasError) {
            return (
                <button
                    onClick={handleClick}
                    className={cn(
                        "group relative min-h-[54px] min-w-fit rounded-xl cursor-pointer",
                        "border border-black/10 dark:border-white/10",
                        "bg-black/5 dark:bg-black/20",
                        "p-0 overflow-hidden",
                        "flex flex-col items-center justify-center gap-1",
                        isGridLayout ? "w-full" : "inline-block",
                        className
                    )}
                    style={{
                        maxWidth: "100%",
                        height: isSingleItemGrid && isGridLayout ? 'auto' : (isGridLayout ? imageHeight : 'auto'),
                        maxHeight: isSingleItemGrid && isGridLayout ? '800px' : undefined,
                        ...customStyle
                    }}
                    title={filename}
                >
                    <IconComponent className="h-6 w-6 text-red-500 mb-1" />
                    <div className="text-xs text-red-500">Failed to load image</div>
                </button>
            );
        }

        return (
            <button
                onClick={handleClick}
                className={cn(
                    "group relative min-h-[54px] rounded-2xl cursor-pointer",
                    "border border-black/10 dark:border-white/10",
                    "bg-black/5 dark:bg-black/20",
                    "p-0 overflow-hidden", // No padding, content touches borders
                    "flex items-center justify-center", // Center the image
                    isGridLayout ? "w-full" : "inline-block", // Full width in grid
                    className
                )}
                style={{
                    maxWidth: "100%", // Ensure doesn't exceed container width
                    height: isSingleItemGrid && isGridLayout ? 'auto' : (isGridLayout ? imageHeight : 'auto'),
                    maxHeight: isSingleItemGrid && isGridLayout ? '800px' : undefined,
                    ...customStyle
                }}
                title={filename}
            >
                <img
                    src={sandboxId && session?.access_token ? imageUrl : (fileUrl || '')}
                    alt={filename}
                    className={cn(
                        "max-h-full max-w-full", // Respect parent constraints
                        isSingleItemGrid ? "object-contain" : isGridLayout ? "w-full h-full object-cover" : "w-auto"
                    )}
                    style={{
                        height: isSingleItemGrid ? 'auto' : imageHeight,
                        objectPosition: "center",
                        objectFit: isSingleItemGrid ? "contain" : isGridLayout ? "cover" : "contain"
                    }}
                    onLoad={() => {
                    }}
                    onError={(e) => {
                        // Avoid logging the error for all instances of the same image
                        console.error('Image load error for:', filename);

                        // Only log details in dev environments to avoid console spam
                        if (process.env.NODE_ENV === 'development') {
                            const imgSrc = sandboxId && session?.access_token ? imageUrl : fileUrl;
                            console.error('Image URL:', imgSrc);

                            // Additional debugging for blob URLs
                            if (typeof imgSrc === 'string' && imgSrc.startsWith('blob:')) {
                                console.error('Blob URL failed to load. This could indicate:');
                                console.error('- Blob URL was revoked prematurely');
                                console.error('- Blob data is corrupted or invalid');
                                console.error('- MIME type mismatch');

                                // Try to check if the blob URL is still valid
                                fetch(imgSrc, { method: 'HEAD' })
                                    .then(response => {
                                        console.error(`Blob URL HEAD request status: ${response.status}`);
                                        console.error(`Blob URL content type: ${response.headers.get('content-type')}`);
                                    })
                                    .catch(err => {
                                        console.error('Blob URL HEAD request failed:', err.message);
                                    });
                            }

                            // Check if the error is potentially due to authentication
                            if (sandboxId && (!session || !session.access_token)) {
                                console.error('Authentication issue: Missing session or token');
                            }
                        }

                        setHasError(true);
                        // If the image failed to load and we have a localPreviewUrl that's a blob URL, try using it directly
                        if (localPreviewUrl && typeof localPreviewUrl === 'string' && localPreviewUrl.startsWith('blob:')) {
                            (e.target as HTMLImageElement).src = localPreviewUrl;
                        }
                    }}
                />
            </button>
        );
    }

    const rendererMap = {
        'html': HtmlRenderer,
        'htm': HtmlRenderer,
        'md': MarkdownRenderer,
        'markdown': MarkdownRenderer,
        'csv': CsvRenderer,
        'tsv': CsvRenderer
    };

    // HTML/MD/CSV/PDF preview when not collapsed and in grid layout
    if (shouldShowPreview && isGridLayout) {
        // Determine the renderer component
        const Renderer = rendererMap[extension as keyof typeof rendererMap];

        return (
            <div
                className={cn(
                    "group relative w-full",
                    "rounded-xl border bg-card overflow-hidden pt-10", // Consistent card styling with header space
                    isPdf ? "!min-h-[200px] sm:min-h-0 sm:h-[400px] max-h-[500px] sm:!min-w-[300px]" : 
                    standalone ? "min-h-[300px] h-auto" : "h-[300px]", // Better height handling for standalone
                    className
                )}
                style={{
                    gridColumn: "1 / -1", // Make it take full width in grid
                    width: "100%",        // Ensure full width
                    minWidth: 0,          // Prevent flex shrinking issues
                    ...customStyle
                }}
                onClick={hasError ? handleClick : undefined} // Make clickable if error
            >
                {/* Content area */}
                <div
                    className="h-full w-full relative"
                    style={{
                        minWidth: 0,
                        width: '100%',
                        containIntrinsicSize: isPdf ? '100% 500px' : undefined,
                        contain: isPdf ? 'layout size' : undefined
                    }}
                >
                    {/* Render PDF or text-based previews */}
                    {!hasError && (
                        <>
                            {isPdf && (() => {
                                const pdfUrlForRender = localPreviewUrl || (sandboxId ? (pdfBlobUrl ?? null) : fileUrl);
                                return pdfUrlForRender ? (
                                    <PdfPreviewRenderer
                                        url={pdfUrlForRender}
                                        className="h-full w-full"
                                    />
                                ) : null;
                            })()}
                            {!isPdf && fileContent && Renderer && (
                                <Renderer
                                    content={fileContent}
                                    previewUrl={fileUrl}
                                    className="h-full w-full"
                                />
                            )}
                        </>
                    )}

                    {/* Error state */}
                    {hasError && (
                        <div className="h-full w-full flex flex-col items-center justify-center p-4">
                            <div className="text-red-500 mb-2">Error loading content</div>
                            <div className="text-muted-foreground text-sm text-center mb-2">
                                {fileUrl && (
                                    <div className="text-xs max-w-full overflow-hidden truncate opacity-70">
                                        Path may need /workspace prefix
                                    </div>
                                )}
                            </div>
                            <div className="flex items-center gap-2">
                                <button
                                    onClick={handleDownload}
                                    className="px-3 py-1.5 bg-secondary/10 hover:bg-secondary/20 rounded-md text-sm flex items-center gap-1"
                                >
                                    <Download size={14} />
                                    Download
                                </button>
                                <button
                                    onClick={handleClick}
                                    className="px-3 py-1.5 bg-primary/10 hover:bg-primary/20 rounded-md text-sm flex items-center gap-1"
                                >
                                    <ExternalLink size={14} />
                                    Open in viewer
                                </button>
                            </div>
                        </div>
                    )}

                    {/* Loading state */}
                    {fileContentLoading && !isPdf && (
                        <div className="absolute inset-0 flex items-end justify-center bg-background/50 z-10 pb-8">
                            <Loader2 className="h-8 w-8 text-primary animate-spin" />
                        </div>
                    )}

                    {isPdf && pdfLoading && !pdfBlobUrl && (
                        <div className="absolute inset-0 flex items-end justify-center bg-background/50 z-10 pb-8">
                            <Loader2 className="h-8 w-8 text-primary animate-spin" />
                        </div>
                    )}

                    {/* Empty content state - show when not loading and no content yet */}
                    {!isPdf && !fileContent && !fileContentLoading && !hasError && (
                        <div className="h-full w-full flex flex-col items-center justify-center p-4 pointer-events-none">
                            <div className="text-muted-foreground text-sm mb-2">
                                Preview available
                            </div>
                            <div className="text-muted-foreground text-xs text-center">
                                Click header to open externally
                            </div>
                        </div>
                    )}
                </div>

                {/* Header with filename */}
                <div className="absolute top-0 left-0 right-0 bg-accent p-2 z-10 flex items-center justify-between">
                    <div className="text-sm font-medium truncate">{filename}</div>
                    <div className="flex items-center gap-1">
                        <button
                            onClick={handleDownload}
                            className="cursor-pointer p-1 rounded-full hover:bg-black/10 dark:hover:bg-white/10"
                            title="Download file"
                        >
                            <Download size={14} />
                        </button>
                        {onClick && (
                            <button
                                onClick={handleClick}
                                className="cursor-pointer p-1 rounded-full hover:bg-black/10 dark:hover:bg-white/10"
                                title="Open in viewer"
                            >
                                <ExternalLink size={14} />
                            </button>
                        )}
                    </div>
                </div>
            </div>
        );
    }

    // Regular files with details
    const safeStyle = { ...customStyle };
    delete safeStyle.height;
    delete (safeStyle as any)['--attachment-height'];
<<<<<<< HEAD
    
    // Get the appropriate icon path based on file type
    const getIconPath = () => {
        switch (fileType) {
            case 'pdf':
                return '/icons/pdf.svg';
            case 'markdown':
                return '/icons/html.svg';
            case 'csv':
                return '/icons/csv.svg';
            case 'document':
                return '/icons/doc.svg';
            case 'html':
                return '/icons/html.svg';
            case 'spreadsheet':
                return '/icons/csv.svg';
            case 'image':
                return '/icons/image-icon.svg';
            case 'code':
                return '/icons/code-icon.svg';
            default:
                return '/icons/file-icon.svg';
        }
    };
=======
>>>>>>> a644689d

    const fileButton = (
        <button
            onClick={handleClick}
            className={cn(
                "group flex rounded-xl transition-all duration-200 min-h-[54px] h-[54px] overflow-hidden cursor-pointer",
                "border border-black/10 dark:border-white/10",
                "bg-sidebar",
                "text-left",
                "pr-7", // Right padding for X button
                isInlineMode
                    ? "min-w-[170px] w-full sm:max-w-[300px] sm:w-fit" // Full width on mobile, constrained on larger screens
                    : "min-w-[170px] max-w-[300px] w-fit", // Original constraints for grid layout
                className
            )}
            style={safeStyle}
            title={filename}
        >
<<<<<<< HEAD
            <div className="relative min-w-[47px] h-[54px] flex-shrink-0 flex items-center justify-center">
                <img 
                    src={getIconPath()} 
                    alt={fileType} 
                    className={cn(
                        "h-9 w-9 object-contain",
                        isDocumentType ? "opacity-90" : "opacity-70"
                    )} 
                    onError={(e) => {
                        // Fallback to default icon if custom icon fails to load
                        const target = e.target as HTMLImageElement;
                        target.src = '/icons/html.svg';
                    }}
                />
=======
            <div className="relative min-w-[54px] w-[54px] h-full aspect-square flex-shrink-0 bg-black/5 dark:bg-white/5">
                <div className="flex items-center justify-center h-full w-full">
                    <IconComponent className="h-5 w-5 text-black/60 dark:text-white/60" />
                </div>
>>>>>>> a644689d
            </div>

            <div className="flex-1 min-w-0 flex flex-col justify-center p-2 pl-3 overflow-hidden">
                <div className="text-sm font-medium text-foreground truncate max-w-full">
                    {filename}
                </div>
                <div className="text-xs text-muted-foreground flex items-center gap-1 truncate">
                    <span className="text-black/60 dark:text-white/60 truncate">{typeLabel}</span>
                    <span className="text-black/40 dark:text-white/40 flex-shrink-0">·</span>
                    <span className="text-black/60 dark:text-white/60 flex-shrink-0">{fileSize}</span>
                </div>
            </div>
        </button>
    );

    // Wrap with alignment container if alignRight is true
    if (alignRight) {
        return (
            <div className="w-full flex justify-end">
                <div className="max-w-[85%]">
                    {fileButton}
                </div>
            </div>
        );
    }

    return fileButton;
}

interface FileAttachmentGridProps {
    attachments: string[];
    onFileClick?: (path: string, filePathList?: string[]) => void;
    className?: string;
    sandboxId?: string;
    showPreviews?: boolean;
    collapsed?: boolean;
    project?: Project;
    standalone?: boolean;
    alignRight?: boolean;
}

export function FileAttachmentGrid({
    attachments,
    onFileClick,
    className,
    sandboxId,
    showPreviews = true,
    collapsed = false,
    project,
    standalone = false,
    alignRight = false
}: FileAttachmentGridProps) {
    if (!attachments || attachments.length === 0) return null;

    // For standalone rendering, always expand previews to show content
    const shouldCollapse = standalone ? false : collapsed;

    const content = (
        <AttachmentGroup
            files={attachments}
            onFileClick={onFileClick}
            className={className}
            sandboxId={sandboxId}
            showPreviews={showPreviews}
            layout="grid"
            gridImageHeight={standalone ? 500 : 150} // Larger height for standalone files
            collapsed={shouldCollapse}
            project={project}
            standalone={standalone}
            alignRight={alignRight}
        />
    );

    // Wrap with alignment container if alignRight is true
    if (alignRight) {
        return (
            <div className="w-full flex justify-end">
                <div className="max-w-[85%]">
                    {content}
                </div>
            </div>
        );
    }

    return content;
} <|MERGE_RESOLUTION|>--- conflicted
+++ resolved
@@ -581,7 +581,6 @@
     const safeStyle = { ...customStyle };
     delete safeStyle.height;
     delete (safeStyle as any)['--attachment-height'];
-<<<<<<< HEAD
     
     // Get the appropriate icon path based on file type
     const getIconPath = () => {
@@ -606,8 +605,6 @@
                 return '/icons/file-icon.svg';
         }
     };
-=======
->>>>>>> a644689d
 
     const fileButton = (
         <button
@@ -626,7 +623,6 @@
             style={safeStyle}
             title={filename}
         >
-<<<<<<< HEAD
             <div className="relative min-w-[47px] h-[54px] flex-shrink-0 flex items-center justify-center">
                 <img 
                     src={getIconPath()} 
@@ -641,12 +637,6 @@
                         target.src = '/icons/html.svg';
                     }}
                 />
-=======
-            <div className="relative min-w-[54px] w-[54px] h-full aspect-square flex-shrink-0 bg-black/5 dark:bg-white/5">
-                <div className="flex items-center justify-center h-full w-full">
-                    <IconComponent className="h-5 w-5 text-black/60 dark:text-white/60" />
-                </div>
->>>>>>> a644689d
             </div>
 
             <div className="flex-1 min-w-0 flex flex-col justify-center p-2 pl-3 overflow-hidden">
