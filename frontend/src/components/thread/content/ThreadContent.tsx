import React, { useRef, useState, useCallback, useEffect } from 'react';
import Image from 'next/image';
import {
  CircleDashed,
  CheckCircle,
  AlertTriangle,
  Check,
  Copy,
  ThumbsUp,
  ThumbsDown,
  RotateCcw,
  Pencil,
  X,
} from 'lucide-react';
import {
  UnifiedMessage,
  ParsedContent,
  ParsedMetadata,
} from '@/components/thread/types';
import { FileAttachmentGrid } from '@/components/thread/file-attachment';
import { useFilePreloader } from '@/hooks/react-query/files';
import { useAuth } from '@/components/AuthProvider';
import { Project } from '@/lib/api';
import {
  ThumbsUp as ThumbsUpFilled,
  ThumbsDown as ThumbsDownFilled,
} from 'lucide-react';
import { toast } from 'sonner';
import {
  extractPrimaryParam,
  getToolIcon,
  getUserFriendlyToolName,
  safeJsonParse,
} from '@/components/thread/utils';
import { HeliumLogo } from '@/components/sidebar/helium-logo';
import { AgentLoader } from './loader';
import { AgentAvatar, AgentName } from './agent-avatar';
import {
  parseXmlToolCalls,
  isNewXmlFormat,
} from '@/components/thread/tool-views/xml-parser';
import { ShowToolStream } from './ShowToolStream';
import { ComposioUrlDetector } from './composio-url-detector';
import { HIDE_STREAMING_XML_TAGS } from '@/components/thread/utils';
import {
  Tooltip,
  TooltipContent,
  TooltipProvider,
  TooltipTrigger,
} from '@/components/ui/tooltip';
import { Button } from '@/components/ui/button';
import { cn } from '@/lib/utils';

// Helper function to render all attachments as standalone messages
export function renderStandaloneAttachments(
  attachments: string[],
  fileViewerHandler?: (filePath?: string, filePathList?: string[]) => void,
  sandboxId?: string,
  project?: Project,
  alignRight: boolean = false,
) {
  if (!attachments || attachments.length === 0) return null;

  // Filter out empty strings and check if we have any valid attachments
  const validAttachments = attachments.filter(
    (attachment) => attachment && attachment.trim() !== '',
  );
  if (validAttachments.length === 0) return null;

  return (
    <div className="w-full my-4">
      <FileAttachmentGrid
        attachments={validAttachments}
        onFileClick={fileViewerHandler}
        showPreviews={true}
        sandboxId={sandboxId}
        project={project}
        standalone={true}
        alignRight={alignRight}
      />
    </div>
  );
}

// Helper function for legacy compatibility (now just returns null since all files are standalone)
export function renderAttachments(
  attachments: string[],
  fileViewerHandler?: (filePath?: string, filePathList?: string[]) => void,
  sandboxId?: string,
  project?: Project,
) {
  // All attachments are now rendered as standalone, so this returns null
  return null;
}

// Render Markdown content while preserving XML tags that should be displayed as tool calls
export function renderMarkdownContent(
  content: string,
  handleToolClick: (
    assistantMessageId: string | null,
    toolName: string,
  ) => void,
  messageId: string | null,
  fileViewerHandler?: (filePath?: string, filePathList?: string[]) => void,
  sandboxId?: string,
  project?: Project,
  debugMode?: boolean,
) {
  // If in debug mode, just display raw content in a pre tag
  if (debugMode) {
    return (
      <pre className="text-xs font-mono whitespace-pre-wrap overflow-x-auto p-2 border border-border rounded-md bg-muted/30 text-foreground">
        {content}
      </pre>
    );
  }

  if (isNewXmlFormat(content)) {
    const contentParts: React.ReactNode[] = [];
    let lastIndex = 0;

    // Find all function_calls blocks
    const functionCallsRegex = /<function_calls>([\s\S]*?)<\/function_calls>/gi;
    let match: RegExpExecArray | null = null;

    while ((match = functionCallsRegex.exec(content)) !== null) {
      // Add text before the function_calls block
      if (match.index > lastIndex) {
        const textBeforeBlock = content.substring(lastIndex, match.index);
        if (textBeforeBlock.trim()) {
          contentParts.push(
            <ComposioUrlDetector
              key={`md-${lastIndex}`}
              content={textBeforeBlock}
              className="text-sm xl:text-base prose prose-sm dark:prose-invert chat-markdown max-w-none break-words"
            />,
          );
        }
      }

      // Parse the tool calls in this block
      const toolCalls = parseXmlToolCalls(match[0]);

      toolCalls.forEach((toolCall, index) => {
        const toolName = toolCall.functionName.replace(/_/g, '-');

        if (toolName === 'ask') {
          // Handle ask tool specially - extract text and attachments
          const askText = toolCall.parameters.text || '';
          const attachments = toolCall.parameters.attachments || [];

          // Convert single attachment to array for consistent handling
          const attachmentArray = Array.isArray(attachments)
            ? attachments
            : typeof attachments === 'string'
              ? attachments.split(',').map((a) => a.trim())
              : [];

          // Render ask tool content with attachment UI
          contentParts.push(
            <div key={`ask-${match.index}-${index}`} className="space-y-3">
              <ComposioUrlDetector
                content={askText}
                className="text-sm xl:text-base leading-tight prose prose-sm dark:prose-invert chat-markdown max-w-none break-words [&>:first-child]:mt-0 prose-headings:mt-3"
              />
              {renderAttachments(
                attachmentArray,
                fileViewerHandler,
                sandboxId,
                project,
              )}
            </div>,
          );

          // Also render standalone attachments outside the message
          const standaloneAttachments = renderStandaloneAttachments(
            attachmentArray,
            fileViewerHandler,
            sandboxId,
            project,
          );
          if (standaloneAttachments) {
            contentParts.push(
              <div key={`ask-func-attachments-${match.index}-${index}`}>
                {standaloneAttachments}
              </div>,
            );
          }
        } else if (toolName === 'complete') {
          // Handle complete tool specially - extract text and attachments
          const completeText = toolCall.parameters.text || '';
          const attachments = toolCall.parameters.attachments || '';

          // Convert single attachment to array for consistent handling
          const attachmentArray = Array.isArray(attachments)
            ? attachments
            : typeof attachments === 'string'
              ? attachments.split(',').map((a) => a.trim())
              : [];

          // Render complete tool content with attachment UI
          contentParts.push(
            <div key={`complete-${match.index}-${index}`} className="space-y-3">
              <ComposioUrlDetector
                content={completeText}
                className="text-sm xl:text-base leading-tight prose prose-sm dark:prose-invert chat-markdown max-w-none break-words [&>:first-child]:mt-0 prose-headings:mt-3"
              />
              {renderAttachments(
                attachmentArray,
                fileViewerHandler,
                sandboxId,
                project,
              )}
            </div>,
          );

          // Also render standalone attachments outside the message
          const standaloneAttachments = renderStandaloneAttachments(
            attachmentArray,
            fileViewerHandler,
            sandboxId,
            project,
          );
          if (standaloneAttachments) {
            contentParts.push(
              <div key={`complete-func-attachments-${match.index}-${index}`}>
                {standaloneAttachments}
              </div>,
            );
          }
        } else {
          const IconComponent = getToolIcon(toolName);

          // Extract primary parameter for display
          let paramDisplay = '';
          if (toolCall.parameters.file_path) {
            paramDisplay = toolCall.parameters.file_path;
          } else if (toolCall.parameters.command) {
            paramDisplay = toolCall.parameters.command;
          } else if (toolCall.parameters.query) {
            paramDisplay = toolCall.parameters.query;
          } else if (toolCall.parameters.url) {
            paramDisplay = toolCall.parameters.url;
          }

          contentParts.push(
            <div key={`tool-${match.index}-${index}`} className="my-1">
              <button
                onClick={() => handleToolClick(messageId, toolName)}
                className="inline-flex items-center gap-1.5 py-1 px-1 pr-1.5 text-xs text-muted-foreground bg-muted hover:bg-muted/80 rounded-lg transition-colors cursor-pointer border border-neutral-200 dark:border-neutral-700/50"
              >
                <div className="border-2 bg-gradient-to-br from-neutral-200 to-neutral-300 dark:from-neutral-700 dark:to-neutral-800 flex items-center justify-center p-0.5 rounded-sm border-neutral-400/20 dark:border-neutral-600">
                  <IconComponent className="h-3.5 w-3.5 text-muted-foreground flex-shrink-0" />
                </div>
                <span className="font-mono text-xs text-foreground">
                  {getUserFriendlyToolName(toolName)}
                </span>
                {paramDisplay && (
                  <span
                    className="ml-1 text-muted-foreground truncate max-w-[200px]"
                    title={paramDisplay}
                  >
                    {paramDisplay}
                  </span>
                )}
              </button>
            </div>,
          );
        }
      });

      lastIndex = match.index + match[0].length;
    }

    // Add any remaining text after the last function_calls block
    if (lastIndex < content.length) {
      const remainingText = content.substring(lastIndex);
      if (remainingText.trim()) {
        contentParts.push(
          <ComposioUrlDetector
            key={`md-${lastIndex}`}
            content={remainingText}
            className="text-sm xl:text-base leading-tight prose-sm dark:prose-invert chat-markdown max-w-none break-words"
          />,
        );
      }
    }

    return contentParts.length > 0 ? (
      contentParts
    ) : (
      <ComposioUrlDetector
        content={content}
        className="text-sm xl:text-base leading-tight prose prose-sm dark:prose-invert chat-markdown max-w-none break-words"
      />
    );
  }

  // Fall back to old XML format handling
  const xmlRegex =
    /<(?!inform\b)([a-zA-Z\-_]+)(?:\s+[^>]*)?>(?:[\s\S]*?)<\/\1>|<(?!inform\b)([a-zA-Z\-_]+)(?:\s+[^>]*)?\/>/g;
  let lastIndex = 0;
  const contentParts: React.ReactNode[] = [];
  let match: RegExpExecArray | null = null;

  // If no XML tags found, just return the full content as markdown
  if (!content.match(xmlRegex)) {
    return (
      <ComposioUrlDetector
        content={content}
        className="text-sm xl:text-base leading-tight prose prose-sm dark:prose-invert chat-markdown max-w-none break-words"
      />
    );
  }

  while ((match = xmlRegex.exec(content)) !== null) {
    // Add text before the tag as markdown
    if (match.index > lastIndex) {
      const textBeforeTag = content.substring(lastIndex, match.index);
      contentParts.push(
        <ComposioUrlDetector
          key={`md-${lastIndex}`}
          content={textBeforeTag}
          className="text-sm xl:text-base leading-tight prose prose-sm dark:prose-invert chat-markdown max-w-none inline-block mr-1 break-words"
        />,
      );
    }

    const rawXml = match[0];
    const toolName = match[1] || match[2];
    const toolCallKey = `tool-${match.index}`;

    if (toolName === 'ask') {
      // Extract attachments from the XML attributes
      const attachmentsMatch = rawXml.match(/attachments=["']([^"']*)["']/i);
      const attachments = attachmentsMatch
        ? attachmentsMatch[1].split(',').map((a) => a.trim())
        : [];

      // Extract content from the ask tag
      const contentMatch = rawXml.match(/<ask[^>]*>([\s\S]*?)<\/ask>/i);
      const askContent = contentMatch ? contentMatch[1] : '';

      // Render <ask> tag content with attachment UI (using the helper)
      contentParts.push(
        <div key={`ask-${match.index}`} className="space-y-3">
          <ComposioUrlDetector
            content={askContent}
            className="text-sm xl:text-base leading-tight prose prose-sm dark:prose-invert chat-markdown max-w-none break-words [&>:first-child]:mt-0 prose-headings:mt-3"
          />
          {renderAttachments(
            attachments,
            fileViewerHandler,
            sandboxId,
            project,
          )}
        </div>,
      );

      // Also render standalone attachments outside the message
      const standaloneAttachments = renderStandaloneAttachments(
        attachments,
        fileViewerHandler,
        sandboxId,
        project,
      );
      if (standaloneAttachments) {
        contentParts.push(
          <div key={`ask-attachments-${match.index}`}>
            {standaloneAttachments}
          </div>,
        );
      }
    } else if (toolName === 'complete') {
      // Extract attachments from the XML attributes
      const attachmentsMatch = rawXml.match(/attachments=["']([^"']*)["']/i);
      const attachments = attachmentsMatch
        ? attachmentsMatch[1].split(',').map((a) => a.trim())
        : [];

      // Extract content from the complete tag
      const contentMatch = rawXml.match(
        /<complete[^>]*>([\s\S]*?)<\/complete>/i,
      );
      const completeContent = contentMatch ? contentMatch[1] : '';

      // Render <complete> tag content with attachment UI (using the helper)
      contentParts.push(
        <div key={`complete-${match.index}`} className="space-y-3">
          <ComposioUrlDetector
            content={completeContent}
            className="text-sm xl:text-base leading-tight prose prose-sm dark:prose-invert chat-markdown max-w-none break-words [&>:first-child]:mt-0 prose-headings:mt-3"
          />
          {renderAttachments(
            attachments,
            fileViewerHandler,
            sandboxId,
            project,
          )}
        </div>,
      );

      // Also render standalone attachments outside the message
      const standaloneAttachments = renderStandaloneAttachments(
        attachments,
        fileViewerHandler,
        sandboxId,
        project,
      );
      if (standaloneAttachments) {
        contentParts.push(
          <div key={`complete-attachments-${match.index}`}>
            {standaloneAttachments}
          </div>,
        );
      }
    } else {
      const IconComponent = getToolIcon(toolName);
      const paramDisplay = extractPrimaryParam(toolName, rawXml);

      // Render tool button as a clickable element
      contentParts.push(
        <div key={toolCallKey} className="my-1">
          <button
            onClick={() => handleToolClick(messageId, toolName)}
            className="inline-flex items-center gap-1.5 py-1 px-1 pr-1.5 text-xs text-muted-foreground bg-muted hover:bg-muted/80 rounded-lg transition-colors cursor-pointer border border-neutral-200 dark:border-neutral-700/50"
          >
            <div className="border-2 bg-gradient-to-br from-neutral-200 to-neutral-300 dark:from-neutral-700 dark:to-neutral-800 flex items-center justify-center p-0.5 rounded-sm border-neutral-400/20 dark:border-neutral-600">
              <IconComponent className="h-3.5 w-3.5 text-muted-foreground flex-shrink-0" />
            </div>
            <span className="font-mono text-xs text-foreground">
              {getUserFriendlyToolName(toolName)}
            </span>
            {paramDisplay && (
              <span
                className="ml-1 text-muted-foreground truncate max-w-[200px]"
                title={paramDisplay}
              >
                {paramDisplay}
              </span>
            )}
          </button>
        </div>,
      );
    }
    lastIndex = xmlRegex.lastIndex;
  }

  // Add text after the last tag
  if (lastIndex < content.length) {
    contentParts.push(
      <ComposioUrlDetector
        key={`md-${lastIndex}`}
        content={content.substring(lastIndex)}
        className="text-sm xl:text-base leading-tight prose prose-sm dark:prose-invert chat-markdown max-w-none break-words"
      />,
    );
  }

  return contentParts;
}

export interface ThreadContentProps {
  messages: UnifiedMessage[];
  isSidePanelOpen;
  leftSidebarState;
  streamingTextContent?: string;
  streamingToolCall?: any;
  agentStatus: 'idle' | 'running' | 'connecting' | 'error';
  handleToolClick: (
    assistantMessageId: string | null,
    toolName: string,
  ) => void;
  handleOpenFileViewer: (filePath?: string, filePathList?: string[]) => void;
  readOnly?: boolean;
  visibleMessages?: UnifiedMessage[]; // For playback mode
  streamingText?: string; // For playback mode
  isStreamingText?: boolean; // For playback mode
  currentToolCall?: any; // For playback mode
  streamHookStatus?: string; // Add this prop
  sandboxId?: string; // Add sandboxId prop
  project?: Project; // Add project prop
  debugMode?: boolean; // Add debug mode parameter
  isPreviewMode?: boolean;
  agentName?: string;
  agentAvatar?: React.ReactNode;
  emptyStateComponent?: React.ReactNode; // Add custom empty state component prop
  threadMetadata?: any; // Add thread metadata prop
  scrollContainerRef?: React.RefObject<HTMLDivElement>; // Add scroll container ref prop
  agentMetadata?: any; // Add agent metadata prop
  agentData?: any; // Add full agent data prop
  onSubmit?: (
    message: string,
    options?: { model_name?: string; enable_thinking?: boolean },
  ) => void; // Add onSubmit prop for retry functionality
  setInputValue?: (value: string) => void;
}

export const ThreadContent: React.FC<ThreadContentProps> = ({
  messages,
  isSidePanelOpen,
  leftSidebarState,
  streamingTextContent = '',
  streamingToolCall,
  agentStatus,
  handleToolClick,
  handleOpenFileViewer,
  readOnly = false,
  visibleMessages,
  streamingText = '',
  isStreamingText = false,
  currentToolCall,
  streamHookStatus = 'idle',
  sandboxId,
  project,
  debugMode = false,
  isPreviewMode = false,
  agentName = 'Helium',
  agentAvatar = <HeliumLogo size={16} />,
  emptyStateComponent,
  threadMetadata,
  scrollContainerRef,
  agentMetadata,
  agentData,
  onSubmit,
  setInputValue,
}) => {
  const messagesContainerRef = useRef<HTMLDivElement>(null);
  const latestMessageRef = useRef<HTMLDivElement>(null);
  const contentRef = useRef<HTMLDivElement>(null);
  const [shouldJustifyToTop, setShouldJustifyToTop] = useState(false);
  const { session } = useAuth();
  const [copied, setCopied] = useState(false);
  const [copiedPromptIdx, setCopiedPromptIdx] = useState<number | null>(null);
  const [userHasScrolled, setUserHasScrolled] = useState(false);
  const [feedback, setFeedback] = useState<'up' | 'down' | null>(null);
  const [editingMessageId, setEditingMessageId] = useState<string | null>(null);
  const [editValue, setEditValue] = useState<string>('');
  const [originalDimensions, setOriginalDimensions] = useState<{
    width: number;
    height: number;
  } | null>(null);
  const groupContentRefs = useRef<{ [key: string]: HTMLElement | null }>({});
  // React Query file preloader
  const { preloadFiles } = useFilePreloader();
  const timeoutRef = useRef<NodeJS.Timeout | null>(null);

  const scrollToBottom = useCallback((behavior: ScrollBehavior = 'smooth') => {
    if (timeoutRef.current) clearTimeout(timeoutRef.current);
    timeoutRef.current = setTimeout(() => {
      if (messagesContainerRef.current) {
        messagesContainerRef.current.scrollTo({
          top: messagesContainerRef.current.scrollHeight,
          behavior,
        });
        setUserHasScrolled(false);
      }
    }, 100);
  }, []);
  const containerClassName = isPreviewMode
    ? 'flex-1 overflow-y-auto scrollbar-thin scrollbar-track-secondary/0 scrollbar-thumb-primary/10 scrollbar-thumb-rounded-full hover:scrollbar-thumb-primary/10 py-4 pb-0'
    : 'flex-1 overflow-y-auto scrollbar-thin scrollbar-track-secondary/0 scrollbar-thumb-primary/10 scrollbar-thumb-rounded-full hover:scrollbar-thumb-primary/10 py-4 pb-0 bg-background/95 backdrop-blur supports-[backdrop-filter]:bg-background/60';

  // In playback mode, we use visibleMessages instead of messages
  const displayMessages =
    readOnly && visibleMessages ? visibleMessages : messages;

  // Helper function to get agent info robustly
  const getAgentInfo = useCallback(() => {
    // First check thread metadata for is_agent_builder flag
    if (threadMetadata?.is_agent_builder) {
      return {
        name: 'Agent Builder',
        avatar: (
          <div className="h-5 w-5 flex items-center justify-center rounded text-xs">
            <span className="text-lg">🤖</span>
          </div>
        ),
      };
    }

    // Check if this is a Suna default agent from metadata
    const isSunaDefaultAgent = agentMetadata?.is_suna_default || false;

    // Then check recent messages for agent info
    const recentAssistantWithAgent = [...displayMessages]
      .reverse()
      .find((msg) => msg.type === 'assistant' && msg.agents?.name);

    if (recentAssistantWithAgent?.agents?.name === 'Agent Builder') {
      return {
        name: 'Agent Builder',
        avatar: (
          <div className="h-5 w-5 flex items-center justify-center rounded text-xs">
            <span className="text-lg">🤖</span>
          </div>
        ),
      };
    }

<<<<<<< HEAD
    if (recentAssistantWithAgent?.agents?.name) {
      const isSunaAgent = recentAssistantWithAgent.agents.name === 'Helium';
      const avatar = recentAssistantWithAgent.agents.avatar ? (
        <>
          {isSunaAgent ? (
            <div className="h-5 w-5 flex items-center justify-center rounded text-xs">
              <HeliumLogo
                size={16}
                // animated={
                //   agentStatus === 'running' || agentStatus === 'connecting'
                // }
              />
            </div>
          ) : (
            <div className="h-8 w-8 flex items-center justify-center">
              <span className="text-lg">
                {recentAssistantWithAgent.agents.avatar}
              </span>
            </div>
          )}
        </>
      ) : (
        <div className="h-5 w-5 flex items-center justify-center">
          <HeliumLogo
            size={20}
            // animated={agentStatus === 'running' || agentStatus === 'connecting'}
          />
=======
    if (agentData && !isSunaDefaultAgent) {
      const profileUrl = agentData.profile_image_url;
      const avatar = profileUrl ? (
        <img
          src={profileUrl}
          alt={agentData.name || agentName}
          className="h-5 w-5 rounded object-cover"
        />
      ) : agentData.avatar ? (
        <div className="h-5 w-5 flex items-center justify-center rounded text-xs">
          <span className="text-lg">{agentData.avatar}</span>
        </div>
      ) : (
        <div className="h-5 w-5 flex items-center justify-center rounded text-xs">
          <HeliumLogo size={16} />
>>>>>>> a644689d
        </div>
      );
      return {
        name: agentData.name || agentName,
        avatar,
      };
    }
<<<<<<< HEAD
    return {
      name: agentName || 'Helium',
      avatar: (
        <HeliumLogo
          size={20}
        //   animated={agentStatus === 'running' || agentStatus === 'connecting'}
        />
      ),
    };
  }, [threadMetadata, displayMessages, agentName, agentAvatar, agentStatus]);

  const handleScroll = () => {
    if (!messagesContainerRef.current) return;
    const { scrollTop, scrollHeight, clientHeight } =
      messagesContainerRef.current;
    const isScrolledUp = scrollHeight - scrollTop - clientHeight > 100;
    const isNearBottom = scrollHeight - scrollTop - clientHeight <= 50;

    setShowScrollButton(isScrolledUp);
    setUserHasScrolled(isScrolledUp);

    // Reset scroll state when user scrolls near bottom
    if (isNearBottom && userHasScrolled) {
      setUserHasScrolled(false);
    }
  };

  const timeoutRef = useRef<NodeJS.Timeout | null>(null);

  const scrollToBottom = useCallback((behavior: ScrollBehavior = 'smooth') => {
    if (timeoutRef.current) clearTimeout(timeoutRef.current);
    timeoutRef.current = setTimeout(() => {
      if (messagesContainerRef.current) {
        messagesContainerRef.current.scrollTo({
          top: messagesContainerRef.current.scrollHeight,
          behavior,
        });
        setUserHasScrolled(false);
      }
    }, 100);
  }, []);

  // Check if the last assistant message is in view
  const isLastAssistantMessageInView = useCallback(() => {
    if (!messagesContainerRef.current) return true;
    const { scrollTop, scrollHeight, clientHeight } =
      messagesContainerRef.current;
    const scrollBottom = scrollTop + clientHeight;
    const threshold = 150; // Allow some buffer
    return scrollHeight - scrollBottom <= threshold;
  }, []);
  
  
=======
>>>>>>> a644689d

    if (recentAssistantWithAgent?.agents?.name) {
      const isSunaAgent =
        recentAssistantWithAgent.agents.name === 'Helium' || isSunaDefaultAgent;
      // Prefer profile image if available on the agent payload
      const profileUrl = (recentAssistantWithAgent as any)?.agents
        ?.profile_image_url;
      const avatar =
        profileUrl && !isSunaDefaultAgent ? (
          <img
            src={profileUrl}
            alt={recentAssistantWithAgent.agents.name}
            className="h-5 w-5 rounded object-cover"
          />
        ) : !isSunaDefaultAgent ? (
          <>
            {isSunaAgent ? (
              <div className="h-5 w-5 flex items-center justify-center rounded text-xs">
                <HeliumLogo size={16} />
              </div>
            ) : (
              <div className="h-5 w-5 flex items-center justify-center rounded text-xs">
                <span className="text-lg">
                  {recentAssistantWithAgent.agents.name.charAt(0).toUpperCase()}
                </span>
              </div>
            )}
          </>
        ) : (
          <div className="h-5 w-5 flex items-center justify-center rounded text-xs">
            <HeliumLogo size={16} />
          </div>
        );
      return {
        name: recentAssistantWithAgent.agents.name,
        avatar,
      };
    }

    // Fallback: if this is a Suna default agent, always show HeliumLogo
    if (isSunaDefaultAgent) {
      return {
        name: agentName || 'Helium',
        avatar: (
          <div className="h-5 w-5 flex items-center justify-center rounded text-xs">
            <HeliumLogo size={16} />
          </div>
        ),
      };
    }

    return {
      name: agentName || 'Helium',
      avatar: agentAvatar,
    };
  }, [
    threadMetadata,
    displayMessages,
    agentName,
    agentAvatar,
    agentMetadata,
    agentData,
  ]);

  // Simplified scroll handler - flex-column-reverse handles positioning
  const handleScroll = useCallback(() => {
    // No scroll logic needed with flex-column-reverse
  }, []);

  // No scroll-to-bottom needed with flex-column-reverse

  // No auto-scroll needed with flex-column-reverse - CSS handles it

  // Smart justify-content based on content height
  useEffect(() => {
    const checkContentHeight = () => {
      const container = (scrollContainerRef || messagesContainerRef).current;
      const content = contentRef.current;
      if (!container || !content) return;

      const containerHeight = container.clientHeight;
      const contentHeight = content.scrollHeight;
      setShouldJustifyToTop(contentHeight <= containerHeight);
    };

    checkContentHeight();
    const resizeObserver = new ResizeObserver(checkContentHeight);
    if (contentRef.current) resizeObserver.observe(contentRef.current);
    const containerRef = (scrollContainerRef || messagesContainerRef).current;
    if (containerRef) resizeObserver.observe(containerRef);

    return () => resizeObserver.disconnect();
  }, [displayMessages, streamingTextContent, agentStatus, scrollContainerRef]);

  // Preload all message attachments when messages change or sandboxId is provided
  React.useEffect(() => {
    if (!sandboxId) return;

    // Extract all file attachments from messages
    const allAttachments: string[] = [];

    displayMessages.forEach((message) => {
      if (message.type === 'user') {
        try {
          const content =
            typeof message.content === 'string' ? message.content : '';
          const attachmentsMatch = content.match(/\[Uploaded File: (.*?)\]/g);
          if (attachmentsMatch) {
            attachmentsMatch.forEach((match) => {
              const pathMatch = match.match(/\[Uploaded File: (.*?)\]/);
              if (pathMatch && pathMatch[1]) {
                allAttachments.push(pathMatch[1]);
              }
            });
          }
        } catch (e) {
          console.error('Error parsing message attachments:', e);
        }
      }
    });

    // Use React Query preloading if we have attachments AND a valid token
    if (allAttachments.length > 0 && session?.access_token) {
      // Preload files with React Query in background
      preloadFiles(sandboxId, allAttachments).catch((err) => {
        console.error('React Query preload failed:', err);
      });
    }
  }, [displayMessages, sandboxId, session?.access_token, preloadFiles]);

  return (
    <>
      {displayMessages.length === 0 &&
      !streamingTextContent &&
      !streamingToolCall &&
      !streamingText &&
      !currentToolCall &&
      agentStatus === 'idle' ? (
        // Render empty state outside scrollable container
        <div className="flex-1 min-h-[60vh] flex items-center justify-center">
          {emptyStateComponent || (
            <div className="text-center text-muted-foreground">
              {readOnly
                ? 'No messages to display.'
                : 'Send a message to start.'}
            </div>
          )}
        </div>
      ) : (
        // Render scrollable content container with column-reverse
        <div
          ref={scrollContainerRef || messagesContainerRef}
          className={`${containerClassName} flex flex-col-reverse ${shouldJustifyToTop ? 'justify-end min-h-full' : ''}`}
          onScroll={handleScroll}
        >
          <div
            ref={contentRef}
            className={`mx-auto min-w-0 w-full max-w-3xl px-8 md:px-12 xl:px-10 lg:px-11 sm:px-13 ${
              leftSidebarState === 'expanded' && isSidePanelOpen ? 'px-13' : ''
            }`}
          >
            <div className="space-y-8 min-w-0">
              {(() => {
                type MessageGroup = {
                  type: 'user' | 'assistant_group';
                  messages: UnifiedMessage[];
                  key: string;
                };
                const groupedMessages: MessageGroup[] = [];
                let currentGroup: MessageGroup | null = null;
                let assistantGroupCounter = 0; // Counter for assistant groups

                displayMessages.forEach((message, index) => {
                  const messageType = message.type;
                  const key = message.message_id || `msg-${index}`;

                  if (messageType === 'user') {
                    // Finalize any existing assistant group
                    if (currentGroup) {
                      groupedMessages.push(currentGroup);
                      currentGroup = null;
                    }
                    // Create a new user message group
                    groupedMessages.push({
                      type: 'user',
                      messages: [message],
                      key,
                    });
                  } else if (
                    messageType === 'assistant' ||
                    messageType === 'tool' ||
                    messageType === 'browser_state'
                  ) {
                    // Check if we can add to existing assistant group (same agent)
                    const canAddToExistingGroup =
                      currentGroup &&
                      currentGroup.type === 'assistant_group' &&
                      (() => {
                        // For assistant messages, check if agent matches
                        if (messageType === 'assistant') {
                          const lastAssistantMsg =
                            currentGroup.messages.findLast(
                              (m) => m.type === 'assistant',
                            );
                          if (!lastAssistantMsg) return true; // No assistant message yet, can add

                          // Compare agent info - both null/undefined should be treated as same (default agent)
                          const currentAgentId = message.agent_id;
                          const lastAgentId = lastAssistantMsg.agent_id;
                          return currentAgentId === lastAgentId;
                        }
                        // For tool/browser_state messages, always add to current group
                        return true;
                      })();

                    if (canAddToExistingGroup) {
                      // Add to existing assistant group
                      currentGroup?.messages.push(message);
                    } else {
                      // Finalize any existing group
                      if (currentGroup) {
                        groupedMessages.push(currentGroup);
                      }
                      // Create a new assistant group with a group-level key
                      assistantGroupCounter++;
                      currentGroup = {
                        type: 'assistant_group',
                        messages: [message],
                        key: `assistant-group-${assistantGroupCounter}`,
                      };
                    }
                  } else if (messageType !== 'status') {
                    // For any other message types, finalize current group
                    if (currentGroup) {
                      groupedMessages.push(currentGroup);
                      currentGroup = null;
                    }
                  }
                });

                // Finalize any remaining group
                if (currentGroup) {
                  groupedMessages.push(currentGroup);
                }

                // Merge consecutive assistant groups
                const mergedGroups: MessageGroup[] = [];
                let currentMergedGroup: MessageGroup | null = null;

                groupedMessages.forEach((group) => {
                  if (group.type === 'assistant_group') {
                    if (
                      currentMergedGroup &&
                      currentMergedGroup.type === 'assistant_group'
                    ) {
                      // Merge with the current group
                      currentMergedGroup.messages.push(...group.messages);
                    } else {
                      // Finalize previous group if it exists
                      if (currentMergedGroup) {
                        mergedGroups.push(currentMergedGroup);
                      }
                      // Start new merged group
                      currentMergedGroup = { ...group };
                    }
                  } else {
                    // Finalize current merged group if it exists
                    if (currentMergedGroup) {
                      mergedGroups.push(currentMergedGroup);
                      currentMergedGroup = null;
                    }
                    // Add non-assistant group as-is
                    mergedGroups.push(group);
                  }
                });

                // Finalize any remaining merged group
                if (currentMergedGroup) {
                  mergedGroups.push(currentMergedGroup);
                }

                // Use merged groups instead of original grouped messages
                const finalGroupedMessages = mergedGroups;

                // Helper function to add streaming content to groups
                const appendStreamingContent = (
                  content: string,
                  isPlayback: boolean = false,
                ) => {
                  const messageId = isPlayback
                    ? 'playbackStreamingText'
                    : 'streamingTextContent';
                  const metadata = isPlayback
                    ? 'playbackStreamingText'
                    : 'streamingTextContent';
                  const keySuffix = isPlayback
                    ? 'playback-streaming'
                    : 'streaming';

                  const lastGroup = finalGroupedMessages.at(-1);
                  if (!lastGroup || lastGroup.type === 'user') {
                    // Create new assistant group for streaming content
                    assistantGroupCounter++;
                    finalGroupedMessages.push({
                      type: 'assistant_group',
                      messages: [
                        {
                          content,
                          type: 'assistant',
                          message_id: messageId,
                          metadata,
                          created_at: new Date().toISOString(),
                          updated_at: new Date().toISOString(),
                          is_llm_message: true,
                          thread_id: messageId,
                          sequence: Infinity,
                        },
                      ],
                      key: `assistant-group-${assistantGroupCounter}-${keySuffix}`,
                    });
                  } else if (lastGroup.type === 'assistant_group') {
                    // Only add streaming content if it's not already represented in the last message
                    const lastMessage =
                      lastGroup.messages[lastGroup.messages.length - 1];
                    if (lastMessage.message_id !== messageId) {
                      lastGroup.messages.push({
                        content,
                        type: 'assistant',
                        message_id: messageId,
                        metadata,
                        created_at: new Date().toISOString(),
                        updated_at: new Date().toISOString(),
                        is_llm_message: true,
                        thread_id: messageId,
                        sequence: Infinity,
                      });
                    }
                  }
                };

                // Handle streaming content - only add to existing group or create new one if needed
                if (streamingTextContent) {
                  appendStreamingContent(streamingTextContent, false);
                }

                // Handle playback mode streaming text
                if (readOnly && streamingText && isStreamingText) {
                  appendStreamingContent(streamingText, true);
                }

                return finalGroupedMessages.map((group, groupIndex) => {
                  if (group.type === 'user') {
                    const message = group.messages[0];
                    const messageContent = (() => {
                      try {
                        const parsed = safeJsonParse<ParsedContent>(
                          message.content,
                          { content: message.content },
                        );
                        return parsed.content || message.content;
                      } catch {
                        return message.content;
                      }
                    })();

                    // In debug mode, display raw message content
                    if (debugMode) {
                      return (
                        <div key={group.key} className="flex justify-end">
                          <div className="flex max-w-[85%] rounded-2xl bg-card px-4 py-3 break-words overflow-hidden">
                            <pre className="text-xs font-mono whitespace-pre-wrap overflow-x-auto min-w-0 flex-1">
                              {message.content}
                            </pre>
                          </div>
                        </div>
                      );
                    }

                    // Extract attachments from the message content
                    const attachmentsMatch = messageContent.match(
                      /\[Uploaded File: (.*?)\]/g,
                    );
                    const attachments = attachmentsMatch
                      ? attachmentsMatch
                          .map((match: string) => {
                            const pathMatch = match.match(
                              /\[Uploaded File: (.*?)\]/,
                            );
                            return pathMatch ? pathMatch[1] : null;
                          })
                          .filter(Boolean)
                      : [];

                    // Remove attachment info from the message content
                    const cleanContent = messageContent
                      .replace(/\[Uploaded File: .*?\]/g, '')
                      .trim();

                    return (
                      <div key={group.key} className="group relative space-y-1">
                        <div className="space-y-3">
                          {/* All file attachments rendered outside message bubble */}
                          {renderStandaloneAttachments(
                            attachments as string[],
                            handleOpenFileViewer,
                            sandboxId,
                            project,
                            true,
                          )}

                          <div className="flex justify-end">
                            <div
                              data-message-id={group.key}
                              className="flex max-w-[85%] rounded-3xl rounded-br-lg bg-card dark:bg-[#2C2C2C] px-4 py-3 break-words overflow-hidden"
                            >
                              <div
                                className="message-content space-y-3 min-w-0 flex-1 focus:outline-none"
                                style={{
                                  minWidth: originalDimensions?.width,
                                  minHeight: originalDimensions?.height,
                                }}
                                onInput={(e) =>
                                  setEditValue(
                                    e.currentTarget.textContent || '',
                                  )
                                }
                              >
                                {cleanContent && (
                                  <ComposioUrlDetector
                                    content={cleanContent}
                                    className="text-sm xl:text-base leading-tight prose prose-sm dark:prose-invert chat-markdown max-w-none [&>:first-child]:mt-0 prose-headings:mt-3 break-words overflow-wrap-anywhere"
                                  />
                                )}

                                {/* Use the helper function to render regular (non-spreadsheet) attachments */}
                                {renderAttachments(
                                  attachments as string[],
                                  handleOpenFileViewer,
                                  sandboxId,
                                  project,
                                )}
                              </div>
                            </div>
                          </div>
                        </div>
                        {!readOnly && (
                          <div className="w-full flex justify-end opacity-0 group-hover:opacity-100 transition-all duration-300 ease-in-out">
                            <div className="max-w-[85%] flex justify-end">
                              <Tooltip>
                                <TooltipTrigger asChild>
                                  <Button
                                    variant="ghost"
                                    size="sm"
                                    className="h-8 w-8 p-0 hover:bg-accent cursor-pointer text-foreground/80"
                                    onClick={() => {
                                      navigator.clipboard.writeText(cleanContent);
                                      setCopiedPromptIdx(groupIndex);
                                      toast.success('Copied to clipboard');
                                      setTimeout(
                                        () => setCopiedPromptIdx(null),
                                        1500,
                                      );
                                    }}
                                  >
                                    {copiedPromptIdx === groupIndex ? (
                                       <>
                                       <Image
                                     src="/icons/check-light.svg"
                                     alt="check Light Logo"
                                     width={20}
                                     height={20}
                                     className="block dark:hidden mb-0"
                                   />
                                   <Image
                                     src="/icons/check-dark.svg"
                                     alt="check Dark Logo"
                                     width={20}
                                     height={20}
                                     className="hidden dark:block mb-0"
                                   /></>
                                     
                                    ) : (
                                        <>
                                        <Image
                                                                       src="/icons/copy-light.svg"
                                                                       alt="copy Light Logo"
                                                                       width={20}
                                                                       height={20}
                                                                       className="block dark:hidden mb-0"
                                                                     />
                                                                     {/* Dark logo */}
                                                                     <Image
                                                                       src="/icons/copy-dark.svg"
                                                                       alt="copy Dark Logo"
                                                                       width={20}
                                                                       height={20}
                                                                       className="hidden dark:block mb-0"
                                                                     />
                                      </>
                                    )}
                                  </Button>
                                </TooltipTrigger>
                                <TooltipContent>
                                  <p>Copy prompt</p>
                                </TooltipContent>
                              </Tooltip>
                              {editingMessageId === group.key ? (
                                <>
                                  <Tooltip>
                                    <TooltipTrigger asChild>
                                      <Button
                                        variant="ghost"
                                        size="sm"
                                        className="h-8 w-8 p-0 hover:bg-accent disabled:opacity-50 disabled:cursor-not-allowed cursor-pointer text-foreground/80"
                                        onClick={() => {
                                          const messageElement =
                                            document.querySelector(
                                              `[data-message-id="${group.key}"] .message-content`,
                                            ) as HTMLElement;
                                          if (messageElement && onSubmit) {
                                            const newContent =
                                              messageElement.textContent || '';
                                            messageElement.contentEditable =
                                              'false';
                                            setEditingMessageId(null);
                                            setOriginalDimensions(null);
                                            onSubmit(newContent);
                                            toast.success('Message sent');
                                          }
                                        }}
                                        disabled={editValue.trim() === ''}
                                      >
                                         <Image
                                      src="/icons/check-light.svg"
                                      alt="check Light Logo"
                                      width={20}
                                      height={20}
                                      className="block dark:hidden mb-0"
                                    />
                                    <Image
                                      src="/icons/check-dark.svg"
                                      alt="check Dark Logo"
                                      width={20}
                                      height={20}
                                      className="hidden dark:block mb-0"
                                    />
                                      </Button>
                                    </TooltipTrigger>
                                    <TooltipContent>
                                      <p>Send edit</p>
                                    </TooltipContent>
                                  </Tooltip>
                                  <Tooltip>
                                    <TooltipTrigger asChild>
                                      <Button
                                        variant="ghost"
                                        size="sm"
                                        className="h-8 w-8 p-0 hover:bg-accent cursor-pointer text-foreground/80"
                                        onClick={() => {
                                          const messageElement =
                                            document.querySelector(
                                              `[data-message-id="${group.key}"] .message-content`,
                                            ) as HTMLElement;
                                          if (messageElement) {
                                            messageElement.textContent =
                                              cleanContent;
                                            messageElement.contentEditable =
                                              'false';
                                            setEditingMessageId(null);
                                            setOriginalDimensions(null);
                                            toast.info('Edit cancelled');
                                          }
                                        }}
                                      >
                                        <Image
                                      src="/icons/cancel-light.svg"
                                      alt="cross Light Logo"
                                      width={18}
                                      height={18}
                                      className="block dark:hidden mb-0"
                                    />
                                    <Image
                                      src="/icons/cancel-dark.svg"
                                      alt="cross Dark Logo"
                                      width={18}
                                      height={18}
                                      className="hidden dark:block mb-0"
                                    />
                                      </Button>
                                    </TooltipTrigger>
                                    <TooltipContent>
                                      <p>Cancel edit</p>
                                    </TooltipContent>
                                  </Tooltip>
                                </> 
                              ) : (
                                <Tooltip>
                                  <TooltipTrigger asChild>
                                  <Button
                                        variant="ghost"
                                        size="sm"
                                        className="h-8 w-8 p-0 hover:bg-accent cursor-pointer text-foreground/80"
                                        onClick={() => {
                                          // Start editing mode
                                          setEditingMessageId(group.key);
                                          setEditValue(cleanContent);
                                          const messageElement =
                                            document.querySelector(
                                              `[data-message-id="${group.key}"] .message-content`,
                                            ) as HTMLElement;
                                          if (messageElement) {
                                            // Capture original dimensions before making editable
                                            const rect =
                                              messageElement.getBoundingClientRect();
                                            setOriginalDimensions({
                                              width: rect.width,
                                              height: rect.height,
                                            });

                                            messageElement.contentEditable =
                                              'true';
                                            messageElement.focus();
                                            // Select all text
                                            const range =
                                              document.createRange();
                                            range.selectNodeContents(
                                              messageElement,
                                            );
                                            const selection =
                                              window.getSelection();
                                            selection?.removeAllRanges();
                                            selection?.addRange(range);
                                            toast.info('Edit mode enabled');
                                          }
                                        }}
                                      >
                                     <Image
                                      src="/icons/pencil-light.svg"
                                      alt="pencil Light Logo"
                                      width={21}
                                      height={21}
                                      className="block dark:hidden mb-0"
                                    />
                                    <Image
                                      src="/icons/pencil-dark.svg"
                                      alt="pencil Dark Logo"
                                      width={21}  
                                      height={21}
                                      className="hidden dark:block mb-0"
                                    />
                                    </Button>
                                  </TooltipTrigger>
                                  <TooltipContent>
                                    <p>Edit prompt</p>
                                  </TooltipContent>
                                </Tooltip>
                              )}
                            </div>
                          </div>
                        )}
                      </div>
                    );
                  } else if (group.type === 'assistant_group') {
                    // Get agent_id from the first assistant message in this group
                    const firstAssistantMsg = group.messages.find(
                      (m) => m.type === 'assistant',
                    );
                    const groupAgentId = firstAssistantMsg?.agent_id;

                    return (
                      <div
                        key={group.key}
                        ref={
                          groupIndex === groupedMessages.length - 1
                            ? latestMessageRef
                            : null
                        }
                      >
                        <div className="flex flex-col gap-2">
                          <div className="flex items-center">
                            <div className="rounded-md flex items-center justify-center relative">
                              {groupAgentId ? (
                                <AgentAvatar
                                  agentId={groupAgentId}
                                  size={20}
                                  className="h-5 w-5"
                                />
                              ) : (
                                getAgentInfo().avatar
                              )}
                            </div>
                            <p className="ml-2 text-sm text-muted-foreground">
                              {groupAgentId ? (
                                <AgentName
                                  agentId={groupAgentId}
                                  fallback={getAgentInfo().name}
                                />
                              ) : (
                                getAgentInfo().name
                              )}
                            </p>
                          </div>

                          {/* Message content - ALL messages in the group */}
                          <div className="flex max-w-[90%] text-sm break-words overflow-hidden">
                            <div className="space-y-2 min-w-0 flex-1">
                              {(() => {
                                // In debug mode, just show raw messages content
                                if (debugMode) {
                                  return group.messages.map(
                                    (message, msgIndex) => {
                                      const msgKey =
                                        message.message_id ||
                                        `raw-msg-${msgIndex}`;
                                      return (
                                        <div key={msgKey} className="mb-4">
                                          <div className="text-xs font-medium text-muted-foreground mb-1">
                                            Type: {message.type} | ID:{' '}
                                            {message.message_id || 'no-id'}
                                          </div>
                                          <pre className="text-xs font-mono whitespace-pre-wrap overflow-x-auto p-2 border border-border rounded-md bg-muted/30">
                                            {JSON.stringify(
                                              message.content,
                                              null,
                                              2,
                                            )}
                                          </pre>
                                          {message.metadata &&
                                            message.metadata !== '{}' && (
                                              <div className="mt-2">
                                                <div className="text-xs font-medium text-muted-foreground mb-1">
                                                  Metadata:
                                                </div>
                                                <pre className="text-xs font-mono whitespace-pre-wrap overflow-x-auto p-2 border border-border rounded-md bg-muted/30">
                                                  {JSON.stringify(
                                                    message.metadata,
                                                    null,
                                                    2,
                                                  )}
                                                </pre>
                                              </div>
                                            )}
                                        </div>
                                      );
                                    },
                                  );
                                }

                                const toolResultsMap = new Map<
                                  string | null,
                                  UnifiedMessage[]
                                >();
                                group.messages.forEach((msg) => {
                                  if (msg.type === 'tool') {
                                    const meta = safeJsonParse<ParsedMetadata>(
                                      msg.metadata,
                                      {},
                                    );
                                    const assistantId =
                                      meta.assistant_message_id || null;
                                    if (!toolResultsMap.has(assistantId)) {
                                      toolResultsMap.set(assistantId, []);
                                    }
                                    toolResultsMap.get(assistantId)?.push(msg);
                                  }
                                });

                                const elements: React.ReactNode[] = [];
                                let assistantMessageCount = 0;

                                // Initialize ref for this group if it doesn't exist
                                if (
                                  !groupContentRefs.current[
                                    `group-${groupIndex}`
                                  ]
                                ) {
                                  groupContentRefs.current[
                                    `group-${groupIndex}`
                                  ] = null;
                                }

                                group.messages.forEach((message, msgIndex) => {
                                  if (message.type === 'assistant') {
                                    const parsedContent =
                                      safeJsonParse<ParsedContent>(
                                        message.content,
                                        {},
                                      );
                                    const msgKey =
                                      message.message_id ||
                                      `submsg-assistant-${msgIndex}`;

                                    if (!parsedContent.content) return;

                                    const renderedContent =
                                      renderMarkdownContent(
                                        parsedContent.content,
                                        handleToolClick,
                                        message.message_id,
                                        handleOpenFileViewer,
                                        sandboxId,
                                        project,
                                        debugMode,
                                      );

                                    elements.push(
                                      <div
                                        key={msgKey}
                                        className={
                                          assistantMessageCount > 0
                                            ? 'mt-4'
                                            : ''
                                        }
                                      >
                                        <div
                                          ref={(el) => {
                                            // Only update ref if the element has changed
                                            if (
                                              el &&
                                              msgIndex === 0 &&
                                              groupContentRefs.current[
                                                `group-${groupIndex}`
                                              ] !== el
                                            ) {
                                              groupContentRefs.current[
                                                `group-${groupIndex}`
                                              ] = el;
                                            } else if (!el && msgIndex === 0) {
                                              groupContentRefs.current[
                                                `group-${groupIndex}`
                                              ] = null;
                                            }
                                          }}
                                          className="text-sm xl:text-base leading-tight prose prose-sm dark:prose-invert chat-markdown max-w-none [&>:first-child]:mt-0 prose-headings:mt-3 break-words overflow-hidden"
                                        >
                                          {renderedContent}
                                        </div>
                                      </div>,
                                    );

                                    assistantMessageCount++;
                                  }
                                });

                                return elements;
                              })()}
                              {/* Action Icons */}
                              {!readOnly &&
                                !(
                                  groupIndex ===
                                    finalGroupedMessages.length - 1 &&
                                  (streamHookStatus === 'streaming' ||
                                    streamHookStatus === 'connecting')
                                ) &&
                                group.messages.some(
                                  (msg) => msg.type === 'assistant',
                                ) && (
                                  <div className="flex items-center justify-between pt-2 gap-1 border-t border-border/50 px-3 pb-0">
                                    {/* Left side - Agent info */}
                                    <div className="flex items-center gap-1.5"></div>

                                    {/* Right side - Action buttons */}
                                    <div className="flex items-center gap-1">
                                      {/* Copy Button */}
                                      <Tooltip>
                                        <TooltipTrigger asChild>
                                          <Button
                                            variant="ghost"
                                            size="sm"
                                            className="h-8 w-8 p-0 hover:bg-accent cursor-pointer"
                                            onClick={async () => {
                                              const el =
                                                groupContentRefs.current[
                                                  `group-${groupIndex}`
                                                ];
                                              if (el) {
                                                try {
                                                  const text =
                                                    el.textContent || '';
                                                  await navigator.clipboard.writeText(
                                                    text,
                                                  );
                                                  setCopied(true);
                                                  toast.success(
                                                    'Copied to clipboard',
                                                  );
                                                  setTimeout(
                                                    () => setCopied(false),
                                                    1500,
                                                  );
                                                } catch (err) {
                                                  console.error(
                                                    'Failed to copy text: ',
                                                    err,
                                                  );
                                                  toast.error(
                                                    'Failed to copy text',
                                                  );
                                                }
                                              } else {
                                                console.error(
                                                  'Could not find message content to copy',
                                                );
                                                toast.error(
                                                  'Could not copy message',
                                                );
                                              }
                                            }}
                                          >
                                            {copied ? (
                                                <>
                                               <Image
                                            src="/icons/check-light.svg"
                                            alt="check Light Logo"
                                            width={20}
                                            height={20}
                                            className="block dark:hidden mb-0"
                                          />
                                          <Image
                                            src="/icons/check-dark.svg"
                                            alt="check Dark Logo"
                                            width={20}
                                            height={20}
                                            className="hidden dark:block mb-0"
                                          /></>
                                            ) : (
                                                <>
                                                <Image
                                                                          src="/icons/copy-light.svg"
                                                                          alt="copy Light Logo"
                                                                          width={22}
                                                                          height={22}
                                                                          className="block dark:hidden mb-0"
                                                                        />
                                                                        {/* Dark logo */}
                                                                        <Image
                                                                          src="/icons/copy-dark.svg"
                                                                          alt="copy Dark Logo"
                                                                          width={22}
                                                                          height={22}
                                                                          className="hidden dark:block mb-0"
                                                                        />
                                                </>
                                            )}
                                          </Button>
                                        </TooltipTrigger>
                                        <TooltipContent>
                                          <p>Copy</p>
                                        </TooltipContent>
                                      </Tooltip>

                                      {/* Thumbs Up */}
                                      <Tooltip>
                                        <TooltipTrigger asChild>
                                          <Button
                                            variant="ghost"
                                            size="sm"
                                            className={cn(
                                              'h-8 w-8 p-0 cursor-pointer',
                                              feedback === 'down' &&
                                                'opacity-50 pointer-events-none',
                                            )}
                                            onClick={() => {
                                              setFeedback(
                                                feedback === 'up' ? null : 'up',
                                              );
                                              toast.success(
                                                feedback === 'up'
                                                  ? 'Feedback removed'
                                                  : 'Good response',
                                              );
                                            }}
                                          >
                                            {feedback === 'up' ? (
                                              <ThumbsUpFilled
                                                fill="currentColor"
                                                className="h-4 w-4"
                                              />
                                            ) : (
                                                <>
                                                <Image
                                                src="/icons/thumbs-up-light.svg"
                                                alt="thumbs-up Light Logo"
                                                width={18}
                                                height={18}
                                                className="block dark:hidden mb-0"
                                              />
                                              <Image
                                                src="/icons/thumbs-up-dark.svg"
                                                alt="thumbs-up Dark Logo"
                                                width={18}
                                                height={18}
                                                className="hidden dark:block mb-0"
                                              /></>
                                                
                                            )}
                                          </Button>
                                        </TooltipTrigger>
                                        <TooltipContent>
                                          <p>Good response</p>
                                        </TooltipContent>
                                      </Tooltip>

                                      {/* Thumbs Down */}
                                      <Tooltip>
                                        <TooltipTrigger asChild>
                                          <Button
                                            variant="ghost"
                                            size="sm"
                                            className={cn(
                                              'h-8 w-8 p-0 cursor-pointer',
                                              feedback === 'up' &&
                                                'opacity-50 pointer-events-none',
                                            )}
                                            onClick={() => {
                                              setFeedback(
                                                feedback === 'down'
                                                  ? null
                                                  : 'down',
                                              );
                                              toast.success(
                                                feedback === 'down'
                                                  ? 'Feedback removed'
                                                  : 'Bad response',
                                              );
                                            }}
                                          >
                                            {feedback === 'down' ? (
                                              <ThumbsDownFilled
                                                fill="currentColor"
                                                className="h-4 w-4"
                                              />
                                            ) : (
                                                <>
                                                 <Image
                                                src="/icons/thumbs-down-light.svg"
                                                alt="thumbs-down Light Logo"
                                                width={18}
                                                height={18}
                                                className="block dark:hidden mb-0"
                                              />
                                              <Image
                                                src="/icons/thumbs-down-dark.svg"
                                                alt="thumbs-downDark Logo"
                                                width={18}
                                                height={18}
                                                className="hidden dark:block mb-0"
                                              />
                                                </>
                                               
                                            )}
                                          </Button>
                                        </TooltipTrigger>
                                        <TooltipContent>
                                          <p>Bad response</p>
                                        </TooltipContent>
                                      </Tooltip>

                                      {/* Retry Button */}
                                      <Tooltip>
                                        <TooltipTrigger asChild>
                                          <Button
                                            variant="ghost"
                                            size="sm"
                                            className="h-8 px-2 hover:bg-accent cursor-pointer"
                                            onClick={() => {
                                              if (!onSubmit) return;
                                              // Find the user group just before this assistant group
                                              const userGroup =
                                                finalGroupedMessages
                                                  .slice(0, groupIndex)
                                                  .reverse()
                                                  .find(
                                                    (g) => g.type === 'user',
                                                  );
                                              if (!userGroup) return;
                                              const userMessage =
                                                userGroup.messages[0];
                                              let prompt =
                                                typeof userMessage.content ===
                                                'string'
                                                  ? userMessage.content
                                                  : '';
                                              try {
                                                const parsed =
                                                  JSON.parse(prompt);
                                                if (
                                                  parsed &&
                                                  typeof parsed.content ===
                                                    'string'
                                                ) {
                                                  prompt = parsed.content;
                                                }
                                              } catch (e) {}
                                              // Remove attachment info from prompt
                                              prompt = prompt
                                                .replace(
                                                  /\[Uploaded File: .*?\]/g,
                                                  '',
                                                )
                                                .trim();
                                              if (
                                                typeof setInputValue ===
                                                'function'
                                              )
                                                setInputValue(prompt);
                                              toast.success(
                                                'Retrying previous prompt...',
                                              );
                                              onSubmit(prompt);
                                              // Auto-scroll to bottom after retry
                                              setTimeout(
                                                () => scrollToBottom('smooth'),
                                                100,
                                              );
                                            }}
                                          >
                                               <Image
                                            src="/icons/rotate-ccw-light.svg"
                                            alt="rotate Light Logo"
                                            width={17}
                                            height={17}
                                            className="block dark:hidden mb-0"
                                          />
                                          <Image
                                            src="/icons/rotate-ccw-dark.svg"
                                            alt="rotate Dark Logo"
                                            width={17}
                                            height={17}
                                            className="hidden dark:block mb-0"
                                          />
                                          </Button>
                                        </TooltipTrigger>
                                        <TooltipContent>
                                          <p>Retry</p>
                                        </TooltipContent>
                                      </Tooltip>
                                    </div>
                                  </div>
                                )}
                              {groupIndex === finalGroupedMessages.length - 1 &&
                                !readOnly &&
                                (streamHookStatus === 'streaming' ||
                                  streamHookStatus === 'connecting') && (
                                  <div className="mt-2">
                                    {(() => {
                                      // In debug mode, show raw streaming content
                                      if (debugMode && streamingTextContent) {
                                        return (
                                          <pre className="text-xs font-mono whitespace-pre-wrap overflow-x-auto p-2 border border-border rounded-md bg-muted/30">
                                            {streamingTextContent}
                                          </pre>
                                        );
                                      }

                                      let detectedTag: string | null = null;
                                      let tagStartIndex = -1;
                                      if (streamingTextContent) {
                                        // First check for new format
                                        const functionCallsIndex =
                                          streamingTextContent.indexOf(
                                            '<function_calls>',
                                          );
                                        if (functionCallsIndex !== -1) {
                                          detectedTag = 'function_calls';
                                          tagStartIndex = functionCallsIndex;
                                        } else {
                                          // Fall back to old format detection
                                          for (const tag of HIDE_STREAMING_XML_TAGS) {
                                            const openingTagPattern = `<${tag}`;
                                            const index =
                                              streamingTextContent.indexOf(
                                                openingTagPattern,
                                              );
                                            if (index !== -1) {
                                              detectedTag = tag;
                                              tagStartIndex = index;
                                              break;
                                            }
                                          }
                                        }
                                      }

                                      const textToRender =
                                        streamingTextContent || '';
                                      const textBeforeTag = detectedTag
                                        ? textToRender.substring(
                                            0,
                                            tagStartIndex,
                                          )
                                        : textToRender;
                                      const showCursor =
                                        (streamHookStatus === 'streaming' ||
                                          streamHookStatus === 'connecting') &&
                                        !detectedTag;

                                      return (
                                        <>
                                          {textBeforeTag && (
                                            <ComposioUrlDetector
                                              content={textBeforeTag}
                                              className="text-sm xl:text-base leading-tight prose prose-sm dark:prose-invert chat-markdown max-w-none [&>:first-child]:mt-0 prose-headings:mt-3 break-words overflow-wrap-anywhere"
                                            />
                                          )}
                                          {showCursor && (
                                            <span className="inline-block h-4 w-0.5 bg-primary ml-0.5 -mb-1 animate-pulse" />
                                          )}

                                          {detectedTag && (
                                            <ShowToolStream
                                              content={textToRender.substring(
                                                tagStartIndex,
                                              )}
                                              messageId={
                                                visibleMessages &&
                                                visibleMessages.length > 0
                                                  ? visibleMessages[
                                                      visibleMessages.length - 1
                                                    ].message_id
                                                  : 'playback-streaming'
                                              }
                                              onToolClick={handleToolClick}
                                              showExpanded={true}
                                              startTime={Date.now()}
                                            />
                                          )}
                                        </>
                                      );
                                    })()}
                                  </div>
                                )}

                              {/* For playback mode, show streaming text and tool calls */}
                              {readOnly &&
                                groupIndex ===
                                  finalGroupedMessages.length - 1 &&
                                isStreamingText && (
                                  <div className="mt-2">
                                    {(() => {
                                      let detectedTag: string | null = null;
                                      let tagStartIndex = -1;
                                      if (streamingText) {
                                        // First check for new format
                                        const functionCallsIndex =
                                          streamingText.indexOf(
                                            '<function_calls>',
                                          );
                                        if (functionCallsIndex !== -1) {
                                          detectedTag = 'function_calls';
                                          tagStartIndex = functionCallsIndex;
                                        } else {
                                          // Fall back to old format detection
                                          for (const tag of HIDE_STREAMING_XML_TAGS) {
                                            const openingTagPattern = `<${tag}`;
                                            const index =
                                              streamingText.indexOf(
                                                openingTagPattern,
                                              );
                                            if (index !== -1) {
                                              detectedTag = tag;
                                              tagStartIndex = index;
                                              break;
                                            }
                                          }
                                        }
                                      }

                                      const textToRender = streamingText || '';
                                      const textBeforeTag = detectedTag
                                        ? textToRender.substring(
                                            0,
                                            tagStartIndex,
                                          )
                                        : textToRender;
                                      const showCursor =
                                        isStreamingText && !detectedTag;

                                      return (
                                        <>
                                          {/* In debug mode, show raw streaming content */}
                                          {debugMode && streamingText ? (
                                            <pre className="text-xs font-mono whitespace-pre-wrap overflow-x-auto p-2 border border-border rounded-md bg-muted/30">
                                              {streamingText}
                                            </pre>
                                          ) : (
                                            <>
                                              {textBeforeTag && (
                                                <ComposioUrlDetector
                                                  content={textBeforeTag}
                                                  className="text-sm xl:text-base leading-tight prose prose-sm dark:prose-invert chat-markdown max-w-none [&>:first-child]:mt-0 prose-headings:mt-3 break-words overflow-wrap-anywhere"
                                                />
                                              )}
                                              {showCursor && (
                                                <span className="inline-block h-4 w-0.5 bg-primary ml-0.5 -mb-1 animate-pulse" />
                                              )}

                                              {detectedTag && (
                                                <ShowToolStream
                                                  content={textToRender.substring(
                                                    tagStartIndex,
                                                  )}
                                                  messageId="streamingTextContent"
                                                  onToolClick={handleToolClick}
                                                  showExpanded={true}
                                                  startTime={Date.now()} // Tool just started now
                                                />
                                              )}
                                            </>
                                          )}
                                        </>
                                      );
                                    })()}
                                  </div>
                                )}
                            </div>
                          </div>
                        </div>
                      </div>
                    );
                  }
                  return null;
                });
              })()}
              {(agentStatus === 'running' || agentStatus === 'connecting') &&
                !streamingTextContent &&
                !readOnly &&
                (messages.length === 0 ||
                  messages[messages.length - 1].type === 'user') && (
                  <div ref={latestMessageRef} className="w-full h-22 rounded">
                    <div className="flex flex-col gap-2">
                      {/* Logo positioned above the loader */}
                      <div className="flex items-center">
                        <div className="rounded-md flex items-center justify-center">
                          {getAgentInfo().avatar}
                        </div>
                        <p className="ml-2 text-sm text-muted-foreground">
                          {getAgentInfo().name}
                        </p>
                      </div>

                      {/* Loader content */}
                      <div className="space-y-2 w-full h-12">
                        <AgentLoader />
                      </div>
                    </div>
                  </div>
                )}
              {readOnly && currentToolCall && (
                <div ref={latestMessageRef}>
                  <div className="flex flex-col gap-2">
                    {/* Logo positioned above the tool call */}
                    <div className="flex justify-start">
                      <div className="rounded-md flex items-center justify-center">
                        {getAgentInfo().avatar}
                      </div>
                      <p className="ml-2 text-sm text-muted-foreground">
                        {getAgentInfo().name}
                      </p>
                    </div>

                    {/* Tool call content */}
                    <div className="space-y-2">
                      <div className="animate-shimmer inline-flex items-center gap-1.5 py-1.5 px-3 text-xs font-medium text-primary bg-primary/10 rounded-md border border-primary/20">
                        <CircleDashed className="h-3.5 w-3.5 text-primary flex-shrink-0 animate-spin animation-duration-2000" />
                        <span className="font-mono text-xs text-primary">
                          {currentToolCall.name || 'Using Tool'}
                        </span>
                      </div>
                    </div>
                  </div>
                </div>
              )}

              {/* For playback mode - Show streaming indicator if no messages yet */}
              {readOnly &&
                visibleMessages &&
                visibleMessages.length === 0 &&
                isStreamingText && (
                  <div ref={latestMessageRef}>
                    <div className="flex flex-col gap-2">
                      {/* Logo positioned above the streaming indicator */}
                      <div className="flex justify-start">
                        <div className="rounded-md flex items-center justify-center">
                          {getAgentInfo().avatar}
                        </div>
                        <p className="ml-2 text-sm text-muted-foreground">
                          {getAgentInfo().name}
                        </p>
                      </div>

                      {/* Streaming indicator content */}
                      <div className="max-w-[90%] px-4 py-3 text-sm">
                        <div className="flex items-center gap-1.5 py-1">
                          <div className="h-1.5 w-1.5 rounded-full bg-primary/50 animate-pulse" />
                          <div className="h-1.5 w-1.5 rounded-full bg-primary/50 animate-pulse delay-150" />
                          <div className="h-1.5 w-1.5 rounded-full bg-primary/50 animate-pulse delay-300" />
                        </div>
                      </div>
                    </div>
                  </div>
                )}
              <div className="!h-48" />
            </div>
          </div>
        </div>
      )}

      {/* No scroll button needed with flex-column-reverse */}
    </>
  );
};

export default ThreadContent;<|MERGE_RESOLUTION|>--- conflicted
+++ resolved
@@ -1,2121 +1,1114 @@
 import React, { useRef, useState, useCallback, useEffect } from 'react';
-import Image from 'next/image';
-import {
-  CircleDashed,
-  CheckCircle,
-  AlertTriangle,
-  Check,
-  Copy,
-  ThumbsUp,
-  ThumbsDown,
-  RotateCcw,
-  Pencil,
-  X,
-} from 'lucide-react';
-import {
-  UnifiedMessage,
-  ParsedContent,
-  ParsedMetadata,
-} from '@/components/thread/types';
+import { CircleDashed, CheckCircle, AlertTriangle } from 'lucide-react';
+import { UnifiedMessage, ParsedContent, ParsedMetadata } from '@/components/thread/types';
 import { FileAttachmentGrid } from '@/components/thread/file-attachment';
 import { useFilePreloader } from '@/hooks/react-query/files';
 import { useAuth } from '@/components/AuthProvider';
 import { Project } from '@/lib/api';
 import {
-  ThumbsUp as ThumbsUpFilled,
-  ThumbsDown as ThumbsDownFilled,
-} from 'lucide-react';
-import { toast } from 'sonner';
-import {
-  extractPrimaryParam,
-  getToolIcon,
-  getUserFriendlyToolName,
-  safeJsonParse,
+    extractPrimaryParam,
+    getToolIcon,
+    getUserFriendlyToolName,
+    safeJsonParse,
 } from '@/components/thread/utils';
 import { HeliumLogo } from '@/components/sidebar/helium-logo';
-import { AgentLoader } from './loader';
+import { AgentLoader } from './loader'; 
 import { AgentAvatar, AgentName } from './agent-avatar';
-import {
-  parseXmlToolCalls,
-  isNewXmlFormat,
-} from '@/components/thread/tool-views/xml-parser';
+import { parseXmlToolCalls, isNewXmlFormat } from '@/components/thread/tool-views/xml-parser';
 import { ShowToolStream } from './ShowToolStream';
 import { ComposioUrlDetector } from './composio-url-detector';
 import { HIDE_STREAMING_XML_TAGS } from '@/components/thread/utils';
-import {
-  Tooltip,
-  TooltipContent,
-  TooltipProvider,
-  TooltipTrigger,
-} from '@/components/ui/tooltip';
-import { Button } from '@/components/ui/button';
-import { cn } from '@/lib/utils';
+
 
 // Helper function to render all attachments as standalone messages
-export function renderStandaloneAttachments(
-  attachments: string[],
-  fileViewerHandler?: (filePath?: string, filePathList?: string[]) => void,
-  sandboxId?: string,
-  project?: Project,
-  alignRight: boolean = false,
-) {
-  if (!attachments || attachments.length === 0) return null;
-
-  // Filter out empty strings and check if we have any valid attachments
-  const validAttachments = attachments.filter(
-    (attachment) => attachment && attachment.trim() !== '',
-  );
-  if (validAttachments.length === 0) return null;
-
-  return (
-    <div className="w-full my-4">
-      <FileAttachmentGrid
-        attachments={validAttachments}
-        onFileClick={fileViewerHandler}
-        showPreviews={true}
-        sandboxId={sandboxId}
-        project={project}
-        standalone={true}
-        alignRight={alignRight}
-      />
-    </div>
-  );
+export function renderStandaloneAttachments(attachments: string[], fileViewerHandler?: (filePath?: string, filePathList?: string[]) => void, sandboxId?: string, project?: Project, alignRight: boolean = false) {
+    if (!attachments || attachments.length === 0) return null;
+
+    // Filter out empty strings and check if we have any valid attachments
+    const validAttachments = attachments.filter(attachment => attachment && attachment.trim() !== '');
+    if (validAttachments.length === 0) return null;
+
+    return (
+        <div className="w-full my-4">
+            <FileAttachmentGrid
+                attachments={validAttachments}
+                onFileClick={fileViewerHandler}
+                showPreviews={true}
+                sandboxId={sandboxId}
+                project={project}
+                standalone={true}
+                alignRight={alignRight}
+            />
+        </div>
+    );
 }
 
 // Helper function for legacy compatibility (now just returns null since all files are standalone)
-export function renderAttachments(
-  attachments: string[],
-  fileViewerHandler?: (filePath?: string, filePathList?: string[]) => void,
-  sandboxId?: string,
-  project?: Project,
-) {
-  // All attachments are now rendered as standalone, so this returns null
-  return null;
+export function renderAttachments(attachments: string[], fileViewerHandler?: (filePath?: string, filePathList?: string[]) => void, sandboxId?: string, project?: Project) {
+    // All attachments are now rendered as standalone, so this returns null
+    return null;
 }
 
 // Render Markdown content while preserving XML tags that should be displayed as tool calls
 export function renderMarkdownContent(
-  content: string,
-  handleToolClick: (
-    assistantMessageId: string | null,
-    toolName: string,
-  ) => void,
-  messageId: string | null,
-  fileViewerHandler?: (filePath?: string, filePathList?: string[]) => void,
-  sandboxId?: string,
-  project?: Project,
-  debugMode?: boolean,
+    content: string,
+    handleToolClick: (assistantMessageId: string | null, toolName: string) => void,
+    messageId: string | null,
+    fileViewerHandler?: (filePath?: string, filePathList?: string[]) => void,
+    sandboxId?: string,
+    project?: Project,
+    debugMode?: boolean
 ) {
-  // If in debug mode, just display raw content in a pre tag
-  if (debugMode) {
-    return (
-      <pre className="text-xs font-mono whitespace-pre-wrap overflow-x-auto p-2 border border-border rounded-md bg-muted/30 text-foreground">
-        {content}
-      </pre>
-    );
-  }
-
-  if (isNewXmlFormat(content)) {
+    // If in debug mode, just display raw content in a pre tag
+    if (debugMode) {
+        return (
+            <pre className="text-xs font-mono whitespace-pre-wrap overflow-x-auto p-2 border border-border rounded-md bg-muted/30 text-foreground">
+                {content}
+            </pre>
+        );
+    }
+
+    if (isNewXmlFormat(content)) {
+        const contentParts: React.ReactNode[] = [];
+        let lastIndex = 0;
+
+        // Find all function_calls blocks
+        const functionCallsRegex = /<function_calls>([\s\S]*?)<\/function_calls>/gi;
+        let match: RegExpExecArray | null = null;
+
+        while ((match = functionCallsRegex.exec(content)) !== null) {
+            // Add text before the function_calls block
+            if (match.index > lastIndex) {
+                const textBeforeBlock = content.substring(lastIndex, match.index);
+                if (textBeforeBlock.trim()) {
+                    contentParts.push(
+                        <ComposioUrlDetector key={`md-${lastIndex}`} content={textBeforeBlock} className="text-sm xl:text-base prose prose-sm dark:prose-invert chat-markdown max-w-none break-words" />
+                    );
+                }
+            }
+
+            // Parse the tool calls in this block
+            const toolCalls = parseXmlToolCalls(match[0]);
+
+            toolCalls.forEach((toolCall, index) => {
+                const toolName = toolCall.functionName.replace(/_/g, '-');
+
+                if (toolName === 'ask') {
+                    // Handle ask tool specially - extract text and attachments
+                    const askText = toolCall.parameters.text || '';
+                    const attachments = toolCall.parameters.attachments || [];
+
+                    // Convert single attachment to array for consistent handling
+                    const attachmentArray = Array.isArray(attachments) ? attachments :
+                        (typeof attachments === 'string' ? attachments.split(',').map(a => a.trim()) : []);
+
+                    // Render ask tool content with attachment UI
+                    contentParts.push(
+                        <div key={`ask-${match.index}-${index}`} className="space-y-3">
+                            <ComposioUrlDetector content={askText} className="text-sm xl:text-base leading-tight prose prose-sm dark:prose-invert chat-markdown max-w-none break-words [&>:first-child]:mt-0 prose-headings:mt-3" />
+                            {renderAttachments(attachmentArray, fileViewerHandler, sandboxId, project)}
+                        </div>
+                    );
+                    
+                    // Also render standalone attachments outside the message
+                    const standaloneAttachments = renderStandaloneAttachments(attachmentArray, fileViewerHandler, sandboxId, project);
+                    if (standaloneAttachments) {
+                        contentParts.push(
+                            <div key={`ask-func-attachments-${match.index}-${index}`}>
+                                {standaloneAttachments}
+                            </div>
+                        );
+                    }
+                } else if (toolName === 'complete') {
+                    // Handle complete tool specially - extract text and attachments
+                    const completeText = toolCall.parameters.text || '';
+                    const attachments = toolCall.parameters.attachments || '';
+
+                    // Convert single attachment to array for consistent handling
+                    const attachmentArray = Array.isArray(attachments) ? attachments :
+                        (typeof attachments === 'string' ? attachments.split(',').map(a => a.trim()) : []);
+
+                    // Render complete tool content with attachment UI
+                    contentParts.push(
+                        <div key={`complete-${match.index}-${index}`} className="space-y-3">
+                            <ComposioUrlDetector content={completeText} className="text-sm xl:text-base leading-tight prose prose-sm dark:prose-invert chat-markdown max-w-none break-words [&>:first-child]:mt-0 prose-headings:mt-3" />
+                            {renderAttachments(attachmentArray, fileViewerHandler, sandboxId, project)}
+                        </div>
+                    );
+                    
+                    // Also render standalone attachments outside the message
+                    const standaloneAttachments = renderStandaloneAttachments(attachmentArray, fileViewerHandler, sandboxId, project);
+                    if (standaloneAttachments) {
+                        contentParts.push(
+                            <div key={`complete-func-attachments-${match.index}-${index}`}>
+                                {standaloneAttachments}
+                            </div>
+                        );
+                    }
+                } else {
+                    const IconComponent = getToolIcon(toolName);
+
+                    // Extract primary parameter for display
+                    let paramDisplay = '';
+                    if (toolCall.parameters.file_path) {
+                        paramDisplay = toolCall.parameters.file_path;
+                    } else if (toolCall.parameters.command) {
+                        paramDisplay = toolCall.parameters.command;
+                    } else if (toolCall.parameters.query) {
+                        paramDisplay = toolCall.parameters.query;
+                    } else if (toolCall.parameters.url) {
+                        paramDisplay = toolCall.parameters.url;
+                    }
+
+                    contentParts.push(
+                        <div
+                            key={`tool-${match.index}-${index}`}
+                            className="my-1"
+                        >
+                            <button
+                                onClick={() => handleToolClick(messageId, toolName)}
+                                className="inline-flex items-center gap-1.5 py-1 px-1 pr-1.5 text-xs text-muted-foreground bg-muted hover:bg-muted/80 rounded-lg transition-colors cursor-pointer border border-neutral-200 dark:border-neutral-700/50"
+                            >
+                                <div className='border-2 bg-gradient-to-br from-neutral-200 to-neutral-300 dark:from-neutral-700 dark:to-neutral-800 flex items-center justify-center p-0.5 rounded-sm border-neutral-400/20 dark:border-neutral-600'>
+                                    <IconComponent className="h-3.5 w-3.5 text-muted-foreground flex-shrink-0" />
+                                </div>
+                                <span className="font-mono text-xs text-foreground">{getUserFriendlyToolName(toolName)}</span>
+                                {paramDisplay && <span className="ml-1 text-muted-foreground truncate max-w-[200px]" title={paramDisplay}>{paramDisplay}</span>}
+                            </button>
+                        </div>
+                    );
+                }
+            });
+
+            lastIndex = match.index + match[0].length;
+        }
+
+        // Add any remaining text after the last function_calls block
+        if (lastIndex < content.length) {
+            const remainingText = content.substring(lastIndex);
+            if (remainingText.trim()) {
+                contentParts.push(
+                    <ComposioUrlDetector key={`md-${lastIndex}`} content={remainingText} className="text-sm xl:text-base leading-tight prose-sm dark:prose-invert chat-markdown max-w-none break-words" />
+                );
+            }
+        }
+
+        return contentParts.length > 0 ? contentParts : <ComposioUrlDetector content={content} className="text-sm xl:text-base leading-tight prose prose-sm dark:prose-invert chat-markdown max-w-none break-words" />;
+    }
+
+    // Fall back to old XML format handling
+    const xmlRegex = /<(?!inform\b)([a-zA-Z\-_]+)(?:\s+[^>]*)?>(?:[\s\S]*?)<\/\1>|<(?!inform\b)([a-zA-Z\-_]+)(?:\s+[^>]*)?\/>/g;
+    let lastIndex = 0;
     const contentParts: React.ReactNode[] = [];
-    let lastIndex = 0;
-
-    // Find all function_calls blocks
-    const functionCallsRegex = /<function_calls>([\s\S]*?)<\/function_calls>/gi;
     let match: RegExpExecArray | null = null;
 
-    while ((match = functionCallsRegex.exec(content)) !== null) {
-      // Add text before the function_calls block
-      if (match.index > lastIndex) {
-        const textBeforeBlock = content.substring(lastIndex, match.index);
-        if (textBeforeBlock.trim()) {
-          contentParts.push(
-            <ComposioUrlDetector
-              key={`md-${lastIndex}`}
-              content={textBeforeBlock}
-              className="text-sm xl:text-base prose prose-sm dark:prose-invert chat-markdown max-w-none break-words"
-            />,
-          );
+    // If no XML tags found, just return the full content as markdown
+    if (!content.match(xmlRegex)) {
+        return <ComposioUrlDetector content={content} className="text-sm xl:text-base leading-tight prose prose-sm dark:prose-invert chat-markdown max-w-none break-words" />;
+    }
+
+    while ((match = xmlRegex.exec(content)) !== null) {
+        // Add text before the tag as markdown
+        if (match.index > lastIndex) {
+            const textBeforeTag = content.substring(lastIndex, match.index);
+            contentParts.push(
+                <ComposioUrlDetector key={`md-${lastIndex}`} content={textBeforeTag} className="text-sm xl:text-base leading-tight prose prose-sm dark:prose-invert chat-markdown max-w-none inline-block mr-1 break-words" />
+            );
         }
-      }
-
-      // Parse the tool calls in this block
-      const toolCalls = parseXmlToolCalls(match[0]);
-
-      toolCalls.forEach((toolCall, index) => {
-        const toolName = toolCall.functionName.replace(/_/g, '-');
+
+        const rawXml = match[0];
+        const toolName = match[1] || match[2];
+        const toolCallKey = `tool-${match.index}`;
 
         if (toolName === 'ask') {
-          // Handle ask tool specially - extract text and attachments
-          const askText = toolCall.parameters.text || '';
-          const attachments = toolCall.parameters.attachments || [];
-
-          // Convert single attachment to array for consistent handling
-          const attachmentArray = Array.isArray(attachments)
-            ? attachments
-            : typeof attachments === 'string'
-              ? attachments.split(',').map((a) => a.trim())
-              : [];
-
-          // Render ask tool content with attachment UI
-          contentParts.push(
-            <div key={`ask-${match.index}-${index}`} className="space-y-3">
-              <ComposioUrlDetector
-                content={askText}
-                className="text-sm xl:text-base leading-tight prose prose-sm dark:prose-invert chat-markdown max-w-none break-words [&>:first-child]:mt-0 prose-headings:mt-3"
-              />
-              {renderAttachments(
-                attachmentArray,
-                fileViewerHandler,
-                sandboxId,
-                project,
-              )}
-            </div>,
-          );
-
-          // Also render standalone attachments outside the message
-          const standaloneAttachments = renderStandaloneAttachments(
-            attachmentArray,
-            fileViewerHandler,
-            sandboxId,
-            project,
-          );
-          if (standaloneAttachments) {
+            // Extract attachments from the XML attributes
+            const attachmentsMatch = rawXml.match(/attachments=["']([^"']*)["']/i);
+            const attachments = attachmentsMatch
+                ? attachmentsMatch[1].split(',').map(a => a.trim())
+                : [];
+
+            // Extract content from the ask tag
+            const contentMatch = rawXml.match(/<ask[^>]*>([\s\S]*?)<\/ask>/i);
+            const askContent = contentMatch ? contentMatch[1] : '';
+
+            // Render <ask> tag content with attachment UI (using the helper)
             contentParts.push(
-              <div key={`ask-func-attachments-${match.index}-${index}`}>
-                {standaloneAttachments}
-              </div>,
+                <div key={`ask-${match.index}`} className="space-y-3">
+                    <ComposioUrlDetector content={askContent} className="text-sm xl:text-base leading-tight prose prose-sm dark:prose-invert chat-markdown max-w-none break-words [&>:first-child]:mt-0 prose-headings:mt-3" />
+                    {renderAttachments(attachments, fileViewerHandler, sandboxId, project)}
+                </div>
             );
-          }
+            
+            // Also render standalone attachments outside the message
+            const standaloneAttachments = renderStandaloneAttachments(attachments, fileViewerHandler, sandboxId, project);
+            if (standaloneAttachments) {
+                contentParts.push(
+                    <div key={`ask-attachments-${match.index}`}>
+                        {standaloneAttachments}
+                    </div>
+                );
+            }
         } else if (toolName === 'complete') {
-          // Handle complete tool specially - extract text and attachments
-          const completeText = toolCall.parameters.text || '';
-          const attachments = toolCall.parameters.attachments || '';
-
-          // Convert single attachment to array for consistent handling
-          const attachmentArray = Array.isArray(attachments)
-            ? attachments
-            : typeof attachments === 'string'
-              ? attachments.split(',').map((a) => a.trim())
-              : [];
-
-          // Render complete tool content with attachment UI
-          contentParts.push(
-            <div key={`complete-${match.index}-${index}`} className="space-y-3">
-              <ComposioUrlDetector
-                content={completeText}
-                className="text-sm xl:text-base leading-tight prose prose-sm dark:prose-invert chat-markdown max-w-none break-words [&>:first-child]:mt-0 prose-headings:mt-3"
-              />
-              {renderAttachments(
-                attachmentArray,
-                fileViewerHandler,
-                sandboxId,
-                project,
-              )}
-            </div>,
-          );
-
-          // Also render standalone attachments outside the message
-          const standaloneAttachments = renderStandaloneAttachments(
-            attachmentArray,
-            fileViewerHandler,
-            sandboxId,
-            project,
-          );
-          if (standaloneAttachments) {
+            // Extract attachments from the XML attributes
+            const attachmentsMatch = rawXml.match(/attachments=["']([^"']*)["']/i);
+            const attachments = attachmentsMatch
+                ? attachmentsMatch[1].split(',').map(a => a.trim())
+                : [];
+
+            // Extract content from the complete tag
+            const contentMatch = rawXml.match(/<complete[^>]*>([\s\S]*?)<\/complete>/i);
+            const completeContent = contentMatch ? contentMatch[1] : '';
+
+            // Render <complete> tag content with attachment UI (using the helper)
             contentParts.push(
-              <div key={`complete-func-attachments-${match.index}-${index}`}>
-                {standaloneAttachments}
-              </div>,
+                <div key={`complete-${match.index}`} className="space-y-3">
+                    <ComposioUrlDetector content={completeContent} className="text-sm xl:text-base leading-tight prose prose-sm dark:prose-invert chat-markdown max-w-none break-words [&>:first-child]:mt-0 prose-headings:mt-3" />
+                    {renderAttachments(attachments, fileViewerHandler, sandboxId, project)}
+                </div>
             );
-          }
+            
+            // Also render standalone attachments outside the message
+            const standaloneAttachments = renderStandaloneAttachments(attachments, fileViewerHandler, sandboxId, project);
+            if (standaloneAttachments) {
+                contentParts.push(
+                    <div key={`complete-attachments-${match.index}`}>
+                        {standaloneAttachments}
+                    </div>
+                );
+            }
         } else {
-          const IconComponent = getToolIcon(toolName);
-
-          // Extract primary parameter for display
-          let paramDisplay = '';
-          if (toolCall.parameters.file_path) {
-            paramDisplay = toolCall.parameters.file_path;
-          } else if (toolCall.parameters.command) {
-            paramDisplay = toolCall.parameters.command;
-          } else if (toolCall.parameters.query) {
-            paramDisplay = toolCall.parameters.query;
-          } else if (toolCall.parameters.url) {
-            paramDisplay = toolCall.parameters.url;
-          }
-
-          contentParts.push(
-            <div key={`tool-${match.index}-${index}`} className="my-1">
-              <button
-                onClick={() => handleToolClick(messageId, toolName)}
-                className="inline-flex items-center gap-1.5 py-1 px-1 pr-1.5 text-xs text-muted-foreground bg-muted hover:bg-muted/80 rounded-lg transition-colors cursor-pointer border border-neutral-200 dark:border-neutral-700/50"
-              >
-                <div className="border-2 bg-gradient-to-br from-neutral-200 to-neutral-300 dark:from-neutral-700 dark:to-neutral-800 flex items-center justify-center p-0.5 rounded-sm border-neutral-400/20 dark:border-neutral-600">
-                  <IconComponent className="h-3.5 w-3.5 text-muted-foreground flex-shrink-0" />
+            const IconComponent = getToolIcon(toolName);
+            const paramDisplay = extractPrimaryParam(toolName, rawXml);
+
+            // Render tool button as a clickable element
+            contentParts.push(
+                <div
+                    key={toolCallKey}
+                    className="my-1"
+                >
+                    <button
+                        onClick={() => handleToolClick(messageId, toolName)}
+                        className="inline-flex items-center gap-1.5 py-1 px-1 pr-1.5 text-xs text-muted-foreground bg-muted hover:bg-muted/80 rounded-lg transition-colors cursor-pointer border border-neutral-200 dark:border-neutral-700/50"
+                    >
+                        <div className='border-2 bg-gradient-to-br from-neutral-200 to-neutral-300 dark:from-neutral-700 dark:to-neutral-800 flex items-center justify-center p-0.5 rounded-sm border-neutral-400/20 dark:border-neutral-600'>
+                            <IconComponent className="h-3.5 w-3.5 text-muted-foreground flex-shrink-0" />
+                        </div>
+                        <span className="font-mono text-xs text-foreground">{getUserFriendlyToolName(toolName)}</span>
+                        {paramDisplay && <span className="ml-1 text-muted-foreground truncate max-w-[200px]" title={paramDisplay}>{paramDisplay}</span>}
+                    </button>
                 </div>
-                <span className="font-mono text-xs text-foreground">
-                  {getUserFriendlyToolName(toolName)}
-                </span>
-                {paramDisplay && (
-                  <span
-                    className="ml-1 text-muted-foreground truncate max-w-[200px]"
-                    title={paramDisplay}
-                  >
-                    {paramDisplay}
-                  </span>
-                )}
-              </button>
-            </div>,
-          );
+            );
         }
-      });
-
-      lastIndex = match.index + match[0].length;
+        lastIndex = xmlRegex.lastIndex;
     }
 
-    // Add any remaining text after the last function_calls block
+    // Add text after the last tag
     if (lastIndex < content.length) {
-      const remainingText = content.substring(lastIndex);
-      if (remainingText.trim()) {
         contentParts.push(
-          <ComposioUrlDetector
-            key={`md-${lastIndex}`}
-            content={remainingText}
-            className="text-sm xl:text-base leading-tight prose-sm dark:prose-invert chat-markdown max-w-none break-words"
-          />,
+            <ComposioUrlDetector key={`md-${lastIndex}`} content={content.substring(lastIndex)} className="text-sm xl:text-base leading-tight prose prose-sm dark:prose-invert chat-markdown max-w-none break-words" />
         );
-      }
     }
 
-    return contentParts.length > 0 ? (
-      contentParts
-    ) : (
-      <ComposioUrlDetector
-        content={content}
-        className="text-sm xl:text-base leading-tight prose prose-sm dark:prose-invert chat-markdown max-w-none break-words"
-      />
-    );
-  }
-
-  // Fall back to old XML format handling
-  const xmlRegex =
-    /<(?!inform\b)([a-zA-Z\-_]+)(?:\s+[^>]*)?>(?:[\s\S]*?)<\/\1>|<(?!inform\b)([a-zA-Z\-_]+)(?:\s+[^>]*)?\/>/g;
-  let lastIndex = 0;
-  const contentParts: React.ReactNode[] = [];
-  let match: RegExpExecArray | null = null;
-
-  // If no XML tags found, just return the full content as markdown
-  if (!content.match(xmlRegex)) {
-    return (
-      <ComposioUrlDetector
-        content={content}
-        className="text-sm xl:text-base leading-tight prose prose-sm dark:prose-invert chat-markdown max-w-none break-words"
-      />
-    );
-  }
-
-  while ((match = xmlRegex.exec(content)) !== null) {
-    // Add text before the tag as markdown
-    if (match.index > lastIndex) {
-      const textBeforeTag = content.substring(lastIndex, match.index);
-      contentParts.push(
-        <ComposioUrlDetector
-          key={`md-${lastIndex}`}
-          content={textBeforeTag}
-          className="text-sm xl:text-base leading-tight prose prose-sm dark:prose-invert chat-markdown max-w-none inline-block mr-1 break-words"
-        />,
-      );
-    }
-
-    const rawXml = match[0];
-    const toolName = match[1] || match[2];
-    const toolCallKey = `tool-${match.index}`;
-
-    if (toolName === 'ask') {
-      // Extract attachments from the XML attributes
-      const attachmentsMatch = rawXml.match(/attachments=["']([^"']*)["']/i);
-      const attachments = attachmentsMatch
-        ? attachmentsMatch[1].split(',').map((a) => a.trim())
-        : [];
-
-      // Extract content from the ask tag
-      const contentMatch = rawXml.match(/<ask[^>]*>([\s\S]*?)<\/ask>/i);
-      const askContent = contentMatch ? contentMatch[1] : '';
-
-      // Render <ask> tag content with attachment UI (using the helper)
-      contentParts.push(
-        <div key={`ask-${match.index}`} className="space-y-3">
-          <ComposioUrlDetector
-            content={askContent}
-            className="text-sm xl:text-base leading-tight prose prose-sm dark:prose-invert chat-markdown max-w-none break-words [&>:first-child]:mt-0 prose-headings:mt-3"
-          />
-          {renderAttachments(
-            attachments,
-            fileViewerHandler,
-            sandboxId,
-            project,
-          )}
-        </div>,
-      );
-
-      // Also render standalone attachments outside the message
-      const standaloneAttachments = renderStandaloneAttachments(
-        attachments,
-        fileViewerHandler,
-        sandboxId,
-        project,
-      );
-      if (standaloneAttachments) {
-        contentParts.push(
-          <div key={`ask-attachments-${match.index}`}>
-            {standaloneAttachments}
-          </div>,
-        );
-      }
-    } else if (toolName === 'complete') {
-      // Extract attachments from the XML attributes
-      const attachmentsMatch = rawXml.match(/attachments=["']([^"']*)["']/i);
-      const attachments = attachmentsMatch
-        ? attachmentsMatch[1].split(',').map((a) => a.trim())
-        : [];
-
-      // Extract content from the complete tag
-      const contentMatch = rawXml.match(
-        /<complete[^>]*>([\s\S]*?)<\/complete>/i,
-      );
-      const completeContent = contentMatch ? contentMatch[1] : '';
-
-      // Render <complete> tag content with attachment UI (using the helper)
-      contentParts.push(
-        <div key={`complete-${match.index}`} className="space-y-3">
-          <ComposioUrlDetector
-            content={completeContent}
-            className="text-sm xl:text-base leading-tight prose prose-sm dark:prose-invert chat-markdown max-w-none break-words [&>:first-child]:mt-0 prose-headings:mt-3"
-          />
-          {renderAttachments(
-            attachments,
-            fileViewerHandler,
-            sandboxId,
-            project,
-          )}
-        </div>,
-      );
-
-      // Also render standalone attachments outside the message
-      const standaloneAttachments = renderStandaloneAttachments(
-        attachments,
-        fileViewerHandler,
-        sandboxId,
-        project,
-      );
-      if (standaloneAttachments) {
-        contentParts.push(
-          <div key={`complete-attachments-${match.index}`}>
-            {standaloneAttachments}
-          </div>,
-        );
-      }
-    } else {
-      const IconComponent = getToolIcon(toolName);
-      const paramDisplay = extractPrimaryParam(toolName, rawXml);
-
-      // Render tool button as a clickable element
-      contentParts.push(
-        <div key={toolCallKey} className="my-1">
-          <button
-            onClick={() => handleToolClick(messageId, toolName)}
-            className="inline-flex items-center gap-1.5 py-1 px-1 pr-1.5 text-xs text-muted-foreground bg-muted hover:bg-muted/80 rounded-lg transition-colors cursor-pointer border border-neutral-200 dark:border-neutral-700/50"
-          >
-            <div className="border-2 bg-gradient-to-br from-neutral-200 to-neutral-300 dark:from-neutral-700 dark:to-neutral-800 flex items-center justify-center p-0.5 rounded-sm border-neutral-400/20 dark:border-neutral-600">
-              <IconComponent className="h-3.5 w-3.5 text-muted-foreground flex-shrink-0" />
-            </div>
-            <span className="font-mono text-xs text-foreground">
-              {getUserFriendlyToolName(toolName)}
-            </span>
-            {paramDisplay && (
-              <span
-                className="ml-1 text-muted-foreground truncate max-w-[200px]"
-                title={paramDisplay}
-              >
-                {paramDisplay}
-              </span>
-            )}
-          </button>
-        </div>,
-      );
-    }
-    lastIndex = xmlRegex.lastIndex;
-  }
-
-  // Add text after the last tag
-  if (lastIndex < content.length) {
-    contentParts.push(
-      <ComposioUrlDetector
-        key={`md-${lastIndex}`}
-        content={content.substring(lastIndex)}
-        className="text-sm xl:text-base leading-tight prose prose-sm dark:prose-invert chat-markdown max-w-none break-words"
-      />,
-    );
-  }
-
-  return contentParts;
+    return contentParts;
 }
 
 export interface ThreadContentProps {
-  messages: UnifiedMessage[];
-  isSidePanelOpen;
-  leftSidebarState;
-  streamingTextContent?: string;
-  streamingToolCall?: any;
-  agentStatus: 'idle' | 'running' | 'connecting' | 'error';
-  handleToolClick: (
-    assistantMessageId: string | null,
-    toolName: string,
-  ) => void;
-  handleOpenFileViewer: (filePath?: string, filePathList?: string[]) => void;
-  readOnly?: boolean;
-  visibleMessages?: UnifiedMessage[]; // For playback mode
-  streamingText?: string; // For playback mode
-  isStreamingText?: boolean; // For playback mode
-  currentToolCall?: any; // For playback mode
-  streamHookStatus?: string; // Add this prop
-  sandboxId?: string; // Add sandboxId prop
-  project?: Project; // Add project prop
-  debugMode?: boolean; // Add debug mode parameter
-  isPreviewMode?: boolean;
-  agentName?: string;
-  agentAvatar?: React.ReactNode;
-  emptyStateComponent?: React.ReactNode; // Add custom empty state component prop
-  threadMetadata?: any; // Add thread metadata prop
-  scrollContainerRef?: React.RefObject<HTMLDivElement>; // Add scroll container ref prop
-  agentMetadata?: any; // Add agent metadata prop
-  agentData?: any; // Add full agent data prop
-  onSubmit?: (
-    message: string,
-    options?: { model_name?: string; enable_thinking?: boolean },
-  ) => void; // Add onSubmit prop for retry functionality
-  setInputValue?: (value: string) => void;
+    messages: UnifiedMessage[];
+    streamingTextContent?: string;
+    streamingToolCall?: any;
+    agentStatus: 'idle' | 'running' | 'connecting' | 'error';
+    handleToolClick: (assistantMessageId: string | null, toolName: string) => void;
+    handleOpenFileViewer: (filePath?: string, filePathList?: string[]) => void;
+    readOnly?: boolean;
+    visibleMessages?: UnifiedMessage[]; // For playback mode
+    streamingText?: string; // For playback mode
+    isStreamingText?: boolean; // For playback mode
+    currentToolCall?: any; // For playback mode
+    streamHookStatus?: string; // Add this prop
+    sandboxId?: string; // Add sandboxId prop
+    project?: Project; // Add project prop
+    debugMode?: boolean; // Add debug mode parameter
+    isPreviewMode?: boolean;
+    agentName?: string;
+    agentAvatar?: React.ReactNode;
+    emptyStateComponent?: React.ReactNode; // Add custom empty state component prop
+    threadMetadata?: any; // Add thread metadata prop
+    scrollContainerRef?: React.RefObject<HTMLDivElement>; // Add scroll container ref prop
+    agentMetadata?: any; // Add agent metadata prop
+    agentData?: any; // Add full agent data prop
 }
 
 export const ThreadContent: React.FC<ThreadContentProps> = ({
-  messages,
-  isSidePanelOpen,
-  leftSidebarState,
-  streamingTextContent = '',
-  streamingToolCall,
-  agentStatus,
-  handleToolClick,
-  handleOpenFileViewer,
-  readOnly = false,
-  visibleMessages,
-  streamingText = '',
-  isStreamingText = false,
-  currentToolCall,
-  streamHookStatus = 'idle',
-  sandboxId,
-  project,
-  debugMode = false,
-  isPreviewMode = false,
-  agentName = 'Helium',
-  agentAvatar = <HeliumLogo size={16} />,
-  emptyStateComponent,
-  threadMetadata,
-  scrollContainerRef,
-  agentMetadata,
-  agentData,
-  onSubmit,
-  setInputValue,
-}) => {
-  const messagesContainerRef = useRef<HTMLDivElement>(null);
-  const latestMessageRef = useRef<HTMLDivElement>(null);
-  const contentRef = useRef<HTMLDivElement>(null);
-  const [shouldJustifyToTop, setShouldJustifyToTop] = useState(false);
-  const { session } = useAuth();
-  const [copied, setCopied] = useState(false);
-  const [copiedPromptIdx, setCopiedPromptIdx] = useState<number | null>(null);
-  const [userHasScrolled, setUserHasScrolled] = useState(false);
-  const [feedback, setFeedback] = useState<'up' | 'down' | null>(null);
-  const [editingMessageId, setEditingMessageId] = useState<string | null>(null);
-  const [editValue, setEditValue] = useState<string>('');
-  const [originalDimensions, setOriginalDimensions] = useState<{
-    width: number;
-    height: number;
-  } | null>(null);
-  const groupContentRefs = useRef<{ [key: string]: HTMLElement | null }>({});
-  // React Query file preloader
-  const { preloadFiles } = useFilePreloader();
-  const timeoutRef = useRef<NodeJS.Timeout | null>(null);
-
-  const scrollToBottom = useCallback((behavior: ScrollBehavior = 'smooth') => {
-    if (timeoutRef.current) clearTimeout(timeoutRef.current);
-    timeoutRef.current = setTimeout(() => {
-      if (messagesContainerRef.current) {
-        messagesContainerRef.current.scrollTo({
-          top: messagesContainerRef.current.scrollHeight,
-          behavior,
-        });
-        setUserHasScrolled(false);
-      }
-    }, 100);
-  }, []);
-  const containerClassName = isPreviewMode
-    ? 'flex-1 overflow-y-auto scrollbar-thin scrollbar-track-secondary/0 scrollbar-thumb-primary/10 scrollbar-thumb-rounded-full hover:scrollbar-thumb-primary/10 py-4 pb-0'
-    : 'flex-1 overflow-y-auto scrollbar-thin scrollbar-track-secondary/0 scrollbar-thumb-primary/10 scrollbar-thumb-rounded-full hover:scrollbar-thumb-primary/10 py-4 pb-0 bg-background/95 backdrop-blur supports-[backdrop-filter]:bg-background/60';
-
-  // In playback mode, we use visibleMessages instead of messages
-  const displayMessages =
-    readOnly && visibleMessages ? visibleMessages : messages;
-
-  // Helper function to get agent info robustly
-  const getAgentInfo = useCallback(() => {
-    // First check thread metadata for is_agent_builder flag
-    if (threadMetadata?.is_agent_builder) {
-      return {
-        name: 'Agent Builder',
-        avatar: (
-          <div className="h-5 w-5 flex items-center justify-center rounded text-xs">
-            <span className="text-lg">🤖</span>
-          </div>
-        ),
-      };
-    }
-
-    // Check if this is a Suna default agent from metadata
-    const isSunaDefaultAgent = agentMetadata?.is_suna_default || false;
-
-    // Then check recent messages for agent info
-    const recentAssistantWithAgent = [...displayMessages]
-      .reverse()
-      .find((msg) => msg.type === 'assistant' && msg.agents?.name);
-
-    if (recentAssistantWithAgent?.agents?.name === 'Agent Builder') {
-      return {
-        name: 'Agent Builder',
-        avatar: (
-          <div className="h-5 w-5 flex items-center justify-center rounded text-xs">
-            <span className="text-lg">🤖</span>
-          </div>
-        ),
-      };
-    }
-
-<<<<<<< HEAD
-    if (recentAssistantWithAgent?.agents?.name) {
-      const isSunaAgent = recentAssistantWithAgent.agents.name === 'Helium';
-      const avatar = recentAssistantWithAgent.agents.avatar ? (
-        <>
-          {isSunaAgent ? (
-            <div className="h-5 w-5 flex items-center justify-center rounded text-xs">
-              <HeliumLogo
-                size={16}
-                // animated={
-                //   agentStatus === 'running' || agentStatus === 'connecting'
-                // }
-              />
-            </div>
-          ) : (
-            <div className="h-8 w-8 flex items-center justify-center">
-              <span className="text-lg">
-                {recentAssistantWithAgent.agents.avatar}
-              </span>
-            </div>
-          )}
-        </>
-      ) : (
-        <div className="h-5 w-5 flex items-center justify-center">
-          <HeliumLogo
-            size={20}
-            // animated={agentStatus === 'running' || agentStatus === 'connecting'}
-          />
-=======
-    if (agentData && !isSunaDefaultAgent) {
-      const profileUrl = agentData.profile_image_url;
-      const avatar = profileUrl ? (
-        <img
-          src={profileUrl}
-          alt={agentData.name || agentName}
-          className="h-5 w-5 rounded object-cover"
-        />
-      ) : agentData.avatar ? (
-        <div className="h-5 w-5 flex items-center justify-center rounded text-xs">
-          <span className="text-lg">{agentData.avatar}</span>
-        </div>
-      ) : (
-        <div className="h-5 w-5 flex items-center justify-center rounded text-xs">
-          <HeliumLogo size={16} />
->>>>>>> a644689d
-        </div>
-      );
-      return {
-        name: agentData.name || agentName,
-        avatar,
-      };
-    }
-<<<<<<< HEAD
-    return {
-      name: agentName || 'Helium',
-      avatar: (
-        <HeliumLogo
-          size={20}
-        //   animated={agentStatus === 'running' || agentStatus === 'connecting'}
-        />
-      ),
-    };
-  }, [threadMetadata, displayMessages, agentName, agentAvatar, agentStatus]);
-
-  const handleScroll = () => {
-    if (!messagesContainerRef.current) return;
-    const { scrollTop, scrollHeight, clientHeight } =
-      messagesContainerRef.current;
-    const isScrolledUp = scrollHeight - scrollTop - clientHeight > 100;
-    const isNearBottom = scrollHeight - scrollTop - clientHeight <= 50;
-
-    setShowScrollButton(isScrolledUp);
-    setUserHasScrolled(isScrolledUp);
-
-    // Reset scroll state when user scrolls near bottom
-    if (isNearBottom && userHasScrolled) {
-      setUserHasScrolled(false);
-    }
-  };
-
-  const timeoutRef = useRef<NodeJS.Timeout | null>(null);
-
-  const scrollToBottom = useCallback((behavior: ScrollBehavior = 'smooth') => {
-    if (timeoutRef.current) clearTimeout(timeoutRef.current);
-    timeoutRef.current = setTimeout(() => {
-      if (messagesContainerRef.current) {
-        messagesContainerRef.current.scrollTo({
-          top: messagesContainerRef.current.scrollHeight,
-          behavior,
-        });
-        setUserHasScrolled(false);
-      }
-    }, 100);
-  }, []);
-
-  // Check if the last assistant message is in view
-  const isLastAssistantMessageInView = useCallback(() => {
-    if (!messagesContainerRef.current) return true;
-    const { scrollTop, scrollHeight, clientHeight } =
-      messagesContainerRef.current;
-    const scrollBottom = scrollTop + clientHeight;
-    const threshold = 150; // Allow some buffer
-    return scrollHeight - scrollBottom <= threshold;
-  }, []);
-  
-  
-=======
->>>>>>> a644689d
-
-    if (recentAssistantWithAgent?.agents?.name) {
-      const isSunaAgent =
-        recentAssistantWithAgent.agents.name === 'Helium' || isSunaDefaultAgent;
-      // Prefer profile image if available on the agent payload
-      const profileUrl = (recentAssistantWithAgent as any)?.agents
-        ?.profile_image_url;
-      const avatar =
-        profileUrl && !isSunaDefaultAgent ? (
-          <img
-            src={profileUrl}
-            alt={recentAssistantWithAgent.agents.name}
-            className="h-5 w-5 rounded object-cover"
-          />
-        ) : !isSunaDefaultAgent ? (
-          <>
-            {isSunaAgent ? (
-              <div className="h-5 w-5 flex items-center justify-center rounded text-xs">
-                <HeliumLogo size={16} />
-              </div>
-            ) : (
-              <div className="h-5 w-5 flex items-center justify-center rounded text-xs">
-                <span className="text-lg">
-                  {recentAssistantWithAgent.agents.name.charAt(0).toUpperCase()}
-                </span>
-              </div>
-            )}
-          </>
-        ) : (
-          <div className="h-5 w-5 flex items-center justify-center rounded text-xs">
-            <HeliumLogo size={16} />
-          </div>
-        );
-      return {
-        name: recentAssistantWithAgent.agents.name,
-        avatar,
-      };
-    }
-
-    // Fallback: if this is a Suna default agent, always show HeliumLogo
-    if (isSunaDefaultAgent) {
-      return {
-        name: agentName || 'Helium',
-        avatar: (
-          <div className="h-5 w-5 flex items-center justify-center rounded text-xs">
-            <HeliumLogo size={16} />
-          </div>
-        ),
-      };
-    }
-
-    return {
-      name: agentName || 'Helium',
-      avatar: agentAvatar,
-    };
-  }, [
+    messages,
+    streamingTextContent = "",
+    streamingToolCall,
+    agentStatus,
+    handleToolClick,
+    handleOpenFileViewer,
+    readOnly = false,
+    visibleMessages,
+    streamingText = "",
+    isStreamingText = false,
+    currentToolCall,
+    streamHookStatus = "idle",
+    sandboxId,
+    project,
+    debugMode = false,
+    isPreviewMode = false,
+    agentName = 'Helium',
+    agentAvatar = <HeliumLogo size={16} />,
+    emptyStateComponent,
     threadMetadata,
-    displayMessages,
-    agentName,
-    agentAvatar,
+    scrollContainerRef,
     agentMetadata,
     agentData,
-  ]);
-
-  // Simplified scroll handler - flex-column-reverse handles positioning
-  const handleScroll = useCallback(() => {
-    // No scroll logic needed with flex-column-reverse
-  }, []);
-
-  // No scroll-to-bottom needed with flex-column-reverse
-
-  // No auto-scroll needed with flex-column-reverse - CSS handles it
-
-  // Smart justify-content based on content height
-  useEffect(() => {
-    const checkContentHeight = () => {
-      const container = (scrollContainerRef || messagesContainerRef).current;
-      const content = contentRef.current;
-      if (!container || !content) return;
-
-      const containerHeight = container.clientHeight;
-      const contentHeight = content.scrollHeight;
-      setShouldJustifyToTop(contentHeight <= containerHeight);
-    };
-
-    checkContentHeight();
-    const resizeObserver = new ResizeObserver(checkContentHeight);
-    if (contentRef.current) resizeObserver.observe(contentRef.current);
-    const containerRef = (scrollContainerRef || messagesContainerRef).current;
-    if (containerRef) resizeObserver.observe(containerRef);
-
-    return () => resizeObserver.disconnect();
-  }, [displayMessages, streamingTextContent, agentStatus, scrollContainerRef]);
-
-  // Preload all message attachments when messages change or sandboxId is provided
-  React.useEffect(() => {
-    if (!sandboxId) return;
-
-    // Extract all file attachments from messages
-    const allAttachments: string[] = [];
-
-    displayMessages.forEach((message) => {
-      if (message.type === 'user') {
-        try {
-          const content =
-            typeof message.content === 'string' ? message.content : '';
-          const attachmentsMatch = content.match(/\[Uploaded File: (.*?)\]/g);
-          if (attachmentsMatch) {
-            attachmentsMatch.forEach((match) => {
-              const pathMatch = match.match(/\[Uploaded File: (.*?)\]/);
-              if (pathMatch && pathMatch[1]) {
-                allAttachments.push(pathMatch[1]);
-              }
+}) => {
+    const messagesContainerRef = useRef<HTMLDivElement>(null);
+    const latestMessageRef = useRef<HTMLDivElement>(null);
+    const contentRef = useRef<HTMLDivElement>(null);
+    const [shouldJustifyToTop, setShouldJustifyToTop] = useState(false);
+    const { session } = useAuth();
+
+    // React Query file preloader
+    const { preloadFiles } = useFilePreloader();
+
+    const containerClassName = isPreviewMode
+        ? "flex-1 overflow-y-auto scrollbar-thin scrollbar-track-secondary/0 scrollbar-thumb-primary/10 scrollbar-thumb-rounded-full hover:scrollbar-thumb-primary/10 py-4 pb-0"
+        : "flex-1 overflow-y-auto scrollbar-thin scrollbar-track-secondary/0 scrollbar-thumb-primary/10 scrollbar-thumb-rounded-full hover:scrollbar-thumb-primary/10 py-4 pb-0 bg-background/95 backdrop-blur supports-[backdrop-filter]:bg-background/60";
+
+    // In playback mode, we use visibleMessages instead of messages
+    const displayMessages = readOnly && visibleMessages ? visibleMessages : messages;
+
+    // Helper function to get agent info robustly
+    const getAgentInfo = useCallback(() => {
+        // First check thread metadata for is_agent_builder flag
+        if (threadMetadata?.is_agent_builder) {
+            return {
+                name: 'Agent Builder',
+                avatar: (
+                    <div className="h-5 w-5 flex items-center justify-center rounded text-xs">
+                        <span className="text-lg">🤖</span>
+                    </div>
+                )
+            };
+        }
+
+        // Check if this is a Suna default agent from metadata
+        const isSunaDefaultAgent = agentMetadata?.is_suna_default || false;
+
+        // Then check recent messages for agent info
+        const recentAssistantWithAgent = [...displayMessages].reverse().find(msg =>
+            msg.type === 'assistant' && msg.agents?.name
+        );
+
+        if (recentAssistantWithAgent?.agents?.name === 'Agent Builder') {
+            return {
+                name: 'Agent Builder',
+                avatar: (
+                    <div className="h-5 w-5 flex items-center justify-center rounded text-xs">
+                        <span className="text-lg">🤖</span>
+                    </div>
+                )
+            };
+        }
+
+        if (agentData && !isSunaDefaultAgent) {
+            const profileUrl = agentData.profile_image_url;
+            const avatar = profileUrl ? (
+                <img src={profileUrl} alt={agentData.name || agentName} className="h-5 w-5 rounded object-cover" />
+            ) : agentData.avatar ? (
+                <div className="h-5 w-5 flex items-center justify-center rounded text-xs">
+                    <span className="text-lg">{agentData.avatar}</span>
+                </div>
+            ) : (
+                <div className="h-5 w-5 flex items-center justify-center rounded text-xs">
+                    <HeliumLogo size={16} />
+                </div>
+            );
+            return {
+                name: agentData.name || agentName,
+                avatar
+            };
+        }
+
+        if (recentAssistantWithAgent?.agents?.name) {
+            const isSunaAgent = recentAssistantWithAgent.agents.name === 'Suna' || isSunaDefaultAgent;
+            // Prefer profile image if available on the agent payload
+            const profileUrl = (recentAssistantWithAgent as any)?.agents?.profile_image_url;
+            const avatar = profileUrl && !isSunaDefaultAgent ? (
+                <img src={profileUrl} alt={recentAssistantWithAgent.agents.name} className="h-5 w-5 rounded object-cover" />
+            ) : !isSunaDefaultAgent ? (
+                <>
+                    {isSunaAgent ? (
+                        <div className="h-5 w-5 flex items-center justify-center rounded text-xs">
+                            <HeliumLogo size={16} />
+                        </div>
+                    ) : (
+                        <div className="h-5 w-5 flex items-center justify-center rounded text-xs">
+                            <span className="text-lg">{recentAssistantWithAgent.agents.name.charAt(0).toUpperCase()}</span>
+                        </div>
+                    )}
+                </>
+            ) : (
+                <div className="h-5 w-5 flex items-center justify-center rounded text-xs">
+                    <HeliumLogo size={16} />
+                </div>
+            );
+            return {
+                name: recentAssistantWithAgent.agents.name,
+                avatar
+            };
+        }
+
+        // Fallback: if this is a Suna default agent, always show HeliumLogo
+        if (isSunaDefaultAgent) {
+            return {
+                name: agentName || 'Suna',
+                avatar: (
+                    <div className="h-5 w-5 flex items-center justify-center rounded text-xs">
+                        <HeliumLogo size={16} />
+                    </div>
+                )
+            };
+        }
+
+        return {
+            name: agentName || 'Suna',
+            avatar: agentAvatar
+        };
+    }, [threadMetadata, displayMessages, agentName, agentAvatar, agentMetadata, agentData]);
+
+    // Simplified scroll handler - flex-column-reverse handles positioning
+    const handleScroll = useCallback(() => {
+        // No scroll logic needed with flex-column-reverse
+    }, []);
+
+    // No scroll-to-bottom needed with flex-column-reverse
+
+    // No auto-scroll needed with flex-column-reverse - CSS handles it
+
+    // Smart justify-content based on content height
+    useEffect(() => {
+        const checkContentHeight = () => {
+            const container = (scrollContainerRef || messagesContainerRef).current;
+            const content = contentRef.current;
+            if (!container || !content) return;
+
+            const containerHeight = container.clientHeight;
+            const contentHeight = content.scrollHeight;
+            setShouldJustifyToTop(contentHeight <= containerHeight);
+        };
+
+        checkContentHeight();
+        const resizeObserver = new ResizeObserver(checkContentHeight);
+        if (contentRef.current) resizeObserver.observe(contentRef.current);
+        const containerRef = (scrollContainerRef || messagesContainerRef).current;
+        if (containerRef) resizeObserver.observe(containerRef);
+
+        return () => resizeObserver.disconnect();
+    }, [displayMessages, streamingTextContent, agentStatus, scrollContainerRef]);
+
+    // Preload all message attachments when messages change or sandboxId is provided
+    React.useEffect(() => {
+        if (!sandboxId) return;
+
+        // Extract all file attachments from messages
+        const allAttachments: string[] = [];
+
+        displayMessages.forEach(message => {
+            if (message.type === 'user') {
+                try {
+                    const content = typeof message.content === 'string' ? message.content : '';
+                    const attachmentsMatch = content.match(/\[Uploaded File: (.*?)\]/g);
+                    if (attachmentsMatch) {
+                        attachmentsMatch.forEach(match => {
+                            const pathMatch = match.match(/\[Uploaded File: (.*?)\]/);
+                            if (pathMatch && pathMatch[1]) {
+                                allAttachments.push(pathMatch[1]);
+                            }
+                        });
+                    }
+                } catch (e) {
+                    console.error('Error parsing message attachments:', e);
+                }
+            }
+        });
+
+        // Use React Query preloading if we have attachments AND a valid token
+        if (allAttachments.length > 0 && session?.access_token) {
+            // Preload files with React Query in background
+            preloadFiles(sandboxId, allAttachments).catch(err => {
+                console.error('React Query preload failed:', err);
             });
-          }
-        } catch (e) {
-          console.error('Error parsing message attachments:', e);
         }
-      }
-    });
-
-    // Use React Query preloading if we have attachments AND a valid token
-    if (allAttachments.length > 0 && session?.access_token) {
-      // Preload files with React Query in background
-      preloadFiles(sandboxId, allAttachments).catch((err) => {
-        console.error('React Query preload failed:', err);
-      });
-    }
-  }, [displayMessages, sandboxId, session?.access_token, preloadFiles]);
-
-  return (
-    <>
-      {displayMessages.length === 0 &&
-      !streamingTextContent &&
-      !streamingToolCall &&
-      !streamingText &&
-      !currentToolCall &&
-      agentStatus === 'idle' ? (
-        // Render empty state outside scrollable container
-        <div className="flex-1 min-h-[60vh] flex items-center justify-center">
-          {emptyStateComponent || (
-            <div className="text-center text-muted-foreground">
-              {readOnly
-                ? 'No messages to display.'
-                : 'Send a message to start.'}
-            </div>
-          )}
-        </div>
-      ) : (
-        // Render scrollable content container with column-reverse
-        <div
-          ref={scrollContainerRef || messagesContainerRef}
-          className={`${containerClassName} flex flex-col-reverse ${shouldJustifyToTop ? 'justify-end min-h-full' : ''}`}
-          onScroll={handleScroll}
-        >
-          <div
-            ref={contentRef}
-            className={`mx-auto min-w-0 w-full max-w-3xl px-8 md:px-12 xl:px-10 lg:px-11 sm:px-13 ${
-              leftSidebarState === 'expanded' && isSidePanelOpen ? 'px-13' : ''
-            }`}
-          >
-            <div className="space-y-8 min-w-0">
-              {(() => {
-                type MessageGroup = {
-                  type: 'user' | 'assistant_group';
-                  messages: UnifiedMessage[];
-                  key: string;
-                };
-                const groupedMessages: MessageGroup[] = [];
-                let currentGroup: MessageGroup | null = null;
-                let assistantGroupCounter = 0; // Counter for assistant groups
-
-                displayMessages.forEach((message, index) => {
-                  const messageType = message.type;
-                  const key = message.message_id || `msg-${index}`;
-
-                  if (messageType === 'user') {
-                    // Finalize any existing assistant group
-                    if (currentGroup) {
-                      groupedMessages.push(currentGroup);
-                      currentGroup = null;
-                    }
-                    // Create a new user message group
-                    groupedMessages.push({
-                      type: 'user',
-                      messages: [message],
-                      key,
-                    });
-                  } else if (
-                    messageType === 'assistant' ||
-                    messageType === 'tool' ||
-                    messageType === 'browser_state'
-                  ) {
-                    // Check if we can add to existing assistant group (same agent)
-                    const canAddToExistingGroup =
-                      currentGroup &&
-                      currentGroup.type === 'assistant_group' &&
-                      (() => {
-                        // For assistant messages, check if agent matches
-                        if (messageType === 'assistant') {
-                          const lastAssistantMsg =
-                            currentGroup.messages.findLast(
-                              (m) => m.type === 'assistant',
-                            );
-                          if (!lastAssistantMsg) return true; // No assistant message yet, can add
-
-                          // Compare agent info - both null/undefined should be treated as same (default agent)
-                          const currentAgentId = message.agent_id;
-                          const lastAgentId = lastAssistantMsg.agent_id;
-                          return currentAgentId === lastAgentId;
-                        }
-                        // For tool/browser_state messages, always add to current group
-                        return true;
-                      })();
-
-                    if (canAddToExistingGroup) {
-                      // Add to existing assistant group
-                      currentGroup?.messages.push(message);
-                    } else {
-                      // Finalize any existing group
-                      if (currentGroup) {
-                        groupedMessages.push(currentGroup);
-                      }
-                      // Create a new assistant group with a group-level key
-                      assistantGroupCounter++;
-                      currentGroup = {
-                        type: 'assistant_group',
-                        messages: [message],
-                        key: `assistant-group-${assistantGroupCounter}`,
-                      };
-                    }
-                  } else if (messageType !== 'status') {
-                    // For any other message types, finalize current group
-                    if (currentGroup) {
-                      groupedMessages.push(currentGroup);
-                      currentGroup = null;
-                    }
-                  }
-                });
-
-                // Finalize any remaining group
-                if (currentGroup) {
-                  groupedMessages.push(currentGroup);
-                }
-
-                // Merge consecutive assistant groups
-                const mergedGroups: MessageGroup[] = [];
-                let currentMergedGroup: MessageGroup | null = null;
-
-                groupedMessages.forEach((group) => {
-                  if (group.type === 'assistant_group') {
-                    if (
-                      currentMergedGroup &&
-                      currentMergedGroup.type === 'assistant_group'
-                    ) {
-                      // Merge with the current group
-                      currentMergedGroup.messages.push(...group.messages);
-                    } else {
-                      // Finalize previous group if it exists
-                      if (currentMergedGroup) {
-                        mergedGroups.push(currentMergedGroup);
-                      }
-                      // Start new merged group
-                      currentMergedGroup = { ...group };
-                    }
-                  } else {
-                    // Finalize current merged group if it exists
-                    if (currentMergedGroup) {
-                      mergedGroups.push(currentMergedGroup);
-                      currentMergedGroup = null;
-                    }
-                    // Add non-assistant group as-is
-                    mergedGroups.push(group);
-                  }
-                });
-
-                // Finalize any remaining merged group
-                if (currentMergedGroup) {
-                  mergedGroups.push(currentMergedGroup);
-                }
-
-                // Use merged groups instead of original grouped messages
-                const finalGroupedMessages = mergedGroups;
-
-                // Helper function to add streaming content to groups
-                const appendStreamingContent = (
-                  content: string,
-                  isPlayback: boolean = false,
-                ) => {
-                  const messageId = isPlayback
-                    ? 'playbackStreamingText'
-                    : 'streamingTextContent';
-                  const metadata = isPlayback
-                    ? 'playbackStreamingText'
-                    : 'streamingTextContent';
-                  const keySuffix = isPlayback
-                    ? 'playback-streaming'
-                    : 'streaming';
-
-                  const lastGroup = finalGroupedMessages.at(-1);
-                  if (!lastGroup || lastGroup.type === 'user') {
-                    // Create new assistant group for streaming content
-                    assistantGroupCounter++;
-                    finalGroupedMessages.push({
-                      type: 'assistant_group',
-                      messages: [
-                        {
-                          content,
-                          type: 'assistant',
-                          message_id: messageId,
-                          metadata,
-                          created_at: new Date().toISOString(),
-                          updated_at: new Date().toISOString(),
-                          is_llm_message: true,
-                          thread_id: messageId,
-                          sequence: Infinity,
-                        },
-                      ],
-                      key: `assistant-group-${assistantGroupCounter}-${keySuffix}`,
-                    });
-                  } else if (lastGroup.type === 'assistant_group') {
-                    // Only add streaming content if it's not already represented in the last message
-                    const lastMessage =
-                      lastGroup.messages[lastGroup.messages.length - 1];
-                    if (lastMessage.message_id !== messageId) {
-                      lastGroup.messages.push({
-                        content,
-                        type: 'assistant',
-                        message_id: messageId,
-                        metadata,
-                        created_at: new Date().toISOString(),
-                        updated_at: new Date().toISOString(),
-                        is_llm_message: true,
-                        thread_id: messageId,
-                        sequence: Infinity,
-                      });
-                    }
-                  }
-                };
-
-                // Handle streaming content - only add to existing group or create new one if needed
-                if (streamingTextContent) {
-                  appendStreamingContent(streamingTextContent, false);
-                }
-
-                // Handle playback mode streaming text
-                if (readOnly && streamingText && isStreamingText) {
-                  appendStreamingContent(streamingText, true);
-                }
-
-                return finalGroupedMessages.map((group, groupIndex) => {
-                  if (group.type === 'user') {
-                    const message = group.messages[0];
-                    const messageContent = (() => {
-                      try {
-                        const parsed = safeJsonParse<ParsedContent>(
-                          message.content,
-                          { content: message.content },
-                        );
-                        return parsed.content || message.content;
-                      } catch {
-                        return message.content;
-                      }
-                    })();
-
-                    // In debug mode, display raw message content
-                    if (debugMode) {
-                      return (
-                        <div key={group.key} className="flex justify-end">
-                          <div className="flex max-w-[85%] rounded-2xl bg-card px-4 py-3 break-words overflow-hidden">
-                            <pre className="text-xs font-mono whitespace-pre-wrap overflow-x-auto min-w-0 flex-1">
-                              {message.content}
-                            </pre>
-                          </div>
+    }, [displayMessages, sandboxId, session?.access_token, preloadFiles]);
+
+    return (
+        <>
+            {displayMessages.length === 0 && !streamingTextContent && !streamingToolCall &&
+                !streamingText && !currentToolCall && agentStatus === 'idle' ? (
+                // Render empty state outside scrollable container
+                <div className="flex-1 min-h-[60vh] flex items-center justify-center">
+                    {emptyStateComponent || (
+                        <div className="text-center text-muted-foreground">
+                            {readOnly ? "No messages to display." : "Send a message to start."}
                         </div>
-                      );
-                    }
-
-                    // Extract attachments from the message content
-                    const attachmentsMatch = messageContent.match(
-                      /\[Uploaded File: (.*?)\]/g,
-                    );
-                    const attachments = attachmentsMatch
-                      ? attachmentsMatch
-                          .map((match: string) => {
-                            const pathMatch = match.match(
-                              /\[Uploaded File: (.*?)\]/,
-                            );
-                            return pathMatch ? pathMatch[1] : null;
-                          })
-                          .filter(Boolean)
-                      : [];
-
-                    // Remove attachment info from the message content
-                    const cleanContent = messageContent
-                      .replace(/\[Uploaded File: .*?\]/g, '')
-                      .trim();
-
-                    return (
-                      <div key={group.key} className="group relative space-y-1">
-                        <div className="space-y-3">
-                          {/* All file attachments rendered outside message bubble */}
-                          {renderStandaloneAttachments(
-                            attachments as string[],
-                            handleOpenFileViewer,
-                            sandboxId,
-                            project,
-                            true,
-                          )}
-
-                          <div className="flex justify-end">
-                            <div
-                              data-message-id={group.key}
-                              className="flex max-w-[85%] rounded-3xl rounded-br-lg bg-card dark:bg-[#2C2C2C] px-4 py-3 break-words overflow-hidden"
-                            >
-                              <div
-                                className="message-content space-y-3 min-w-0 flex-1 focus:outline-none"
-                                style={{
-                                  minWidth: originalDimensions?.width,
-                                  minHeight: originalDimensions?.height,
-                                }}
-                                onInput={(e) =>
-                                  setEditValue(
-                                    e.currentTarget.textContent || '',
-                                  )
+                    )}
+                </div>
+            ) : (
+                // Render scrollable content container with column-reverse
+                <div
+                    ref={scrollContainerRef || messagesContainerRef}
+                    className={`${containerClassName} flex flex-col-reverse ${shouldJustifyToTop ? 'justify-end min-h-full' : ''}`}
+                    onScroll={handleScroll}
+                >
+                    <div ref={contentRef} className="mx-auto min-w-0 w-full max-w-3xl px-4 md:px-6">
+                        <div className="space-y-8 min-w-0">
+                            {(() => {
+
+                                type MessageGroup = {
+                                    type: 'user' | 'assistant_group';
+                                    messages: UnifiedMessage[];
+                                    key: string;
+                                };
+                                const groupedMessages: MessageGroup[] = [];
+                                let currentGroup: MessageGroup | null = null;
+                                let assistantGroupCounter = 0; // Counter for assistant groups
+
+                                displayMessages.forEach((message, index) => {
+                                    const messageType = message.type;
+                                    const key = message.message_id || `msg-${index}`;
+
+                                    if (messageType === 'user') {
+                                        // Finalize any existing assistant group
+                                        if (currentGroup) {
+                                            groupedMessages.push(currentGroup);
+                                            currentGroup = null;
+                                        }
+                                        // Create a new user message group
+                                        groupedMessages.push({ type: 'user', messages: [message], key });
+                                    } else if (messageType === 'assistant' || messageType === 'tool' || messageType === 'browser_state') {
+                                        // Check if we can add to existing assistant group (same agent)
+                                        const canAddToExistingGroup = currentGroup &&
+                                            currentGroup.type === 'assistant_group' &&
+                                            (() => {
+                                                // For assistant messages, check if agent matches
+                                                if (messageType === 'assistant') {
+                                                    const lastAssistantMsg = currentGroup.messages.findLast(m => m.type === 'assistant');
+                                                    if (!lastAssistantMsg) return true; // No assistant message yet, can add
+
+                                                    // Compare agent info - both null/undefined should be treated as same (default agent)
+                                                    const currentAgentId = message.agent_id;
+                                                    const lastAgentId = lastAssistantMsg.agent_id;
+                                                    return currentAgentId === lastAgentId;
+                                                }
+                                                // For tool/browser_state messages, always add to current group
+                                                return true;
+                                            })();
+
+                                        if (canAddToExistingGroup) {
+                                            // Add to existing assistant group
+                                            currentGroup?.messages.push(message);
+                                        } else {
+                                            // Finalize any existing group
+                                            if (currentGroup) {
+                                                groupedMessages.push(currentGroup);
+                                            }
+                                            // Create a new assistant group with a group-level key
+                                            assistantGroupCounter++;
+                                            currentGroup = {
+                                                type: 'assistant_group',
+                                                messages: [message],
+                                                key: `assistant-group-${assistantGroupCounter}`
+                                            };
+                                        }
+                                    } else if (messageType !== 'status') {
+                                        // For any other message types, finalize current group
+                                        if (currentGroup) {
+                                            groupedMessages.push(currentGroup);
+                                            currentGroup = null;
+                                        }
+                                    }
+                                });
+
+                                // Finalize any remaining group
+                                if (currentGroup) {
+                                    groupedMessages.push(currentGroup);
                                 }
-                              >
-                                {cleanContent && (
-                                  <ComposioUrlDetector
-                                    content={cleanContent}
-                                    className="text-sm xl:text-base leading-tight prose prose-sm dark:prose-invert chat-markdown max-w-none [&>:first-child]:mt-0 prose-headings:mt-3 break-words overflow-wrap-anywhere"
-                                  />
+
+                                // Merge consecutive assistant groups
+                                const mergedGroups: MessageGroup[] = [];
+                                let currentMergedGroup: MessageGroup | null = null;
+
+                                groupedMessages.forEach((group) => {
+                                    if (group.type === 'assistant_group') {
+                                        if (currentMergedGroup && currentMergedGroup.type === 'assistant_group') {
+                                            // Merge with the current group
+                                            currentMergedGroup.messages.push(...group.messages);
+                                        } else {
+                                            // Finalize previous group if it exists
+                                            if (currentMergedGroup) {
+                                                mergedGroups.push(currentMergedGroup);
+                                            }
+                                            // Start new merged group
+                                            currentMergedGroup = { ...group };
+                                        }
+                                    } else {
+                                        // Finalize current merged group if it exists
+                                        if (currentMergedGroup) {
+                                            mergedGroups.push(currentMergedGroup);
+                                            currentMergedGroup = null;
+                                        }
+                                        // Add non-assistant group as-is
+                                        mergedGroups.push(group);
+                                    }
+                                });
+
+                                // Finalize any remaining merged group
+                                if (currentMergedGroup) {
+                                    mergedGroups.push(currentMergedGroup);
+                                }
+
+                                // Use merged groups instead of original grouped messages
+                                const finalGroupedMessages = mergedGroups;
+
+                                
+                                // Helper function to add streaming content to groups
+                                const appendStreamingContent = (content: string, isPlayback: boolean = false) => {
+                                    const messageId = isPlayback ? 'playbackStreamingText' : 'streamingTextContent';
+                                    const metadata = isPlayback ? 'playbackStreamingText' : 'streamingTextContent';
+                                    const keySuffix = isPlayback ? 'playback-streaming' : 'streaming';
+                                    
+                                    const lastGroup = finalGroupedMessages.at(-1);
+                                    if (!lastGroup || lastGroup.type === 'user') {
+                                        // Create new assistant group for streaming content
+                                        assistantGroupCounter++;
+                                        finalGroupedMessages.push({
+                                            type: 'assistant_group',
+                                            messages: [{
+                                                content,
+                                                type: 'assistant',
+                                                message_id: messageId,
+                                                metadata,
+                                                created_at: new Date().toISOString(),
+                                                updated_at: new Date().toISOString(),
+                                                is_llm_message: true,
+                                                thread_id: messageId,
+                                                sequence: Infinity,
+                                            }],
+                                            key: `assistant-group-${assistantGroupCounter}-${keySuffix}`
+                                        });
+                                    } else if (lastGroup.type === 'assistant_group') {
+                                        // Only add streaming content if it's not already represented in the last message
+                                        const lastMessage = lastGroup.messages[lastGroup.messages.length - 1];
+                                        if (lastMessage.message_id !== messageId) {
+                                            lastGroup.messages.push({
+                                                content,
+                                                type: 'assistant',
+                                                message_id: messageId,
+                                                metadata,
+                                                created_at: new Date().toISOString(),
+                                                updated_at: new Date().toISOString(),
+                                                is_llm_message: true,
+                                                thread_id: messageId,
+                                                sequence: Infinity,
+                                            });
+                                        }
+                                    }
+                                };
+
+                                // Handle streaming content - only add to existing group or create new one if needed
+                                if (streamingTextContent) {
+                                    appendStreamingContent(streamingTextContent, false);
+                                }
+
+                                // Handle playback mode streaming text
+                                if (readOnly && streamingText && isStreamingText) {
+                                    appendStreamingContent(streamingText, true);
+                                }
+
+                                return finalGroupedMessages.map((group, groupIndex) => {
+                                    if (group.type === 'user') {
+                                        const message = group.messages[0];
+                                        const messageContent = (() => {
+                                            try {
+                                                const parsed = safeJsonParse<ParsedContent>(message.content, { content: message.content });
+                                                return parsed.content || message.content;
+                                            } catch {
+                                                return message.content;
+                                            }
+                                        })();
+
+                                        // In debug mode, display raw message content
+                                        if (debugMode) {
+                                            return (
+                                                <div key={group.key} className="flex justify-end">
+                                                    <div className="flex max-w-[85%] rounded-2xl bg-card px-4 py-3 break-words overflow-hidden">
+                                                        <pre className="text-xs font-mono whitespace-pre-wrap overflow-x-auto min-w-0 flex-1">
+                                                            {message.content}
+                                                        </pre>
+                                                    </div>
+                                                </div>
+                                            );
+                                        }
+
+                                        // Extract attachments from the message content
+                                        const attachmentsMatch = messageContent.match(/\[Uploaded File: (.*?)\]/g);
+                                        const attachments = attachmentsMatch
+                                            ? attachmentsMatch.map((match: string) => {
+                                                const pathMatch = match.match(/\[Uploaded File: (.*?)\]/);
+                                                return pathMatch ? pathMatch[1] : null;
+                                            }).filter(Boolean)
+                                            : [];
+
+                                        // Remove attachment info from the message content
+                                        const cleanContent = messageContent.replace(/\[Uploaded File: .*?\]/g, '').trim();
+
+                                        return (
+                                            <div key={group.key} className="space-y-3">
+                                                {/* All file attachments rendered outside message bubble */}
+                                                {renderStandaloneAttachments(attachments as string[], handleOpenFileViewer, sandboxId, project, true)}
+                                                
+                                                <div className="flex justify-end">
+                                                    <div className="flex max-w-[85%] rounded-3xl rounded-br-lg bg-card border px-4 py-3 break-words overflow-hidden">
+                                                        <div className="space-y-3 min-w-0 flex-1">
+                                                            {cleanContent && (
+                                                                <ComposioUrlDetector content={cleanContent} className="text-sm xl:text-base leading-tight prose prose-sm dark:prose-invert chat-markdown max-w-none [&>:first-child]:mt-0 prose-headings:mt-3 break-words overflow-wrap-anywhere" />
+                                                            )}
+
+                                                            {/* Use the helper function to render regular (non-spreadsheet) attachments */}
+                                                            {renderAttachments(attachments as string[], handleOpenFileViewer, sandboxId, project)}
+                                                        </div>
+                                                    </div>
+                                                </div>
+                                            </div>
+                                        );
+                                    } else if (group.type === 'assistant_group') {
+                                        // Get agent_id from the first assistant message in this group
+                                        const firstAssistantMsg = group.messages.find(m => m.type === 'assistant');
+                                        const groupAgentId = firstAssistantMsg?.agent_id;
+                                        
+                                        return (
+                                            <div key={group.key} ref={groupIndex === groupedMessages.length - 1 ? latestMessageRef : null}>
+                                                <div className="flex flex-col gap-2">
+                                                    <div className="flex items-center">
+                                                        <div className="rounded-md flex items-center justify-center relative">
+                                                            {groupAgentId ? (
+                                                                <AgentAvatar agentId={groupAgentId} size={20} className="h-5 w-5" />
+                                                            ) : (
+                                                                getAgentInfo().avatar
+                                                            )}
+                                                        </div>
+                                                        <p className='ml-2 text-sm text-muted-foreground'>
+                                                            {groupAgentId ? (
+                                                                <AgentName agentId={groupAgentId} fallback={getAgentInfo().name} />
+                                                            ) : (
+                                                                getAgentInfo().name
+                                                            )}
+                                                        </p>
+                                                    </div>
+
+                                                    {/* Message content - ALL messages in the group */}
+                                                    <div className="flex max-w-[90%] text-sm break-words overflow-hidden">
+                                                        <div className="space-y-2 min-w-0 flex-1">
+                                                            {(() => {
+                                                                // In debug mode, just show raw messages content
+                                                                if (debugMode) {
+                                                                    return group.messages.map((message, msgIndex) => {
+                                                                        const msgKey = message.message_id || `raw-msg-${msgIndex}`;
+                                                                        return (
+                                                                            <div key={msgKey} className="mb-4">
+                                                                                <div className="text-xs font-medium text-muted-foreground mb-1">
+                                                                                    Type: {message.type} | ID: {message.message_id || 'no-id'}
+                                                                                </div>
+                                                                                <pre className="text-xs font-mono whitespace-pre-wrap overflow-x-auto p-2 border border-border rounded-md bg-muted/30">
+                                                                                    {JSON.stringify(message.content, null, 2)}
+                                                                                </pre>
+                                                                                {message.metadata && message.metadata !== '{}' && (
+                                                                                    <div className="mt-2">
+                                                                                        <div className="text-xs font-medium text-muted-foreground mb-1">
+                                                                                            Metadata:
+                                                                                        </div>
+                                                                                        <pre className="text-xs font-mono whitespace-pre-wrap overflow-x-auto p-2 border border-border rounded-md bg-muted/30">
+                                                                                            {JSON.stringify(message.metadata, null, 2)}
+                                                                                        </pre>
+                                                                                    </div>
+                                                                                )}
+                                                                            </div>
+                                                                        );
+                                                                    });
+                                                                }
+
+                                                                const toolResultsMap = new Map<string | null, UnifiedMessage[]>();
+                                                                group.messages.forEach(msg => {
+                                                                    if (msg.type === 'tool') {
+                                                                        const meta = safeJsonParse<ParsedMetadata>(msg.metadata, {});
+                                                                        const assistantId = meta.assistant_message_id || null;
+                                                                        if (!toolResultsMap.has(assistantId)) {
+                                                                            toolResultsMap.set(assistantId, []);
+                                                                        }
+                                                                        toolResultsMap.get(assistantId)?.push(msg);
+                                                                    }
+                                                                });
+
+                                                                const elements: React.ReactNode[] = [];
+                                                                let assistantMessageCount = 0; // Move this outside the loop
+
+                                                                group.messages.forEach((message, msgIndex) => {
+                                                                    if (message.type === 'assistant') {
+                                                                        const parsedContent = safeJsonParse<ParsedContent>(message.content, {});
+                                                                        const msgKey = message.message_id || `submsg-assistant-${msgIndex}`;
+
+                                                                        if (!parsedContent.content) return;
+
+                                                                        const renderedContent = renderMarkdownContent(
+                                                                            parsedContent.content,
+                                                                            handleToolClick,
+                                                                            message.message_id,
+                                                                            handleOpenFileViewer,
+                                                                            sandboxId,
+                                                                            project,
+                                                                            debugMode
+                                                                        );
+
+                                                                        elements.push(
+                                                                            <div key={msgKey} className={assistantMessageCount > 0 ? "mt-4" : ""}>
+                                                                                <div className="text-sm xl:text-base leading-tight prose prose-sm dark:prose-invert chat-markdown max-w-none [&>:first-child]:mt-0 prose-headings:mt-3 break-words overflow-hidden">
+                                                                                    {renderedContent}
+                                                                                </div>
+                                                                            </div>
+                                                                        );
+
+                                                                        assistantMessageCount++; // Increment after adding the element
+                                                                    }
+                                                                });
+
+                                                                return elements;
+                                                            })()}
+
+                                                            {groupIndex === finalGroupedMessages.length - 1 && !readOnly && (streamHookStatus === 'streaming' || streamHookStatus === 'connecting') && (
+                                                                <div className="mt-2">
+                                                                    {(() => {
+                                                                        // In debug mode, show raw streaming content
+                                                                        if (debugMode && streamingTextContent) {
+                                                                            return (
+                                                                                <pre className="text-xs font-mono whitespace-pre-wrap overflow-x-auto p-2 border border-border rounded-md bg-muted/30">
+                                                                                    {streamingTextContent}
+                                                                                </pre>
+                                                                            );
+                                                                        }
+
+                                                                        let detectedTag: string | null = null;
+                                                                        let tagStartIndex = -1;
+                                                                        if (streamingTextContent) {
+                                                                            // First check for new format
+                                                                            const functionCallsIndex = streamingTextContent.indexOf('<function_calls>');
+                                                                            if (functionCallsIndex !== -1) {
+                                                                                detectedTag = 'function_calls';
+                                                                                tagStartIndex = functionCallsIndex;
+                                                                            } else {
+                                                                                // Fall back to old format detection
+                                                                                for (const tag of HIDE_STREAMING_XML_TAGS) {
+                                                                                    const openingTagPattern = `<${tag}`;
+                                                                                    const index = streamingTextContent.indexOf(openingTagPattern);
+                                                                                    if (index !== -1) {
+                                                                                        detectedTag = tag;
+                                                                                        tagStartIndex = index;
+                                                                                        break;
+                                                                                    }
+                                                                                }
+                                                                            }
+                                                                        }
+
+
+                                                                        const textToRender = streamingTextContent || '';
+                                                                        const textBeforeTag = detectedTag ? textToRender.substring(0, tagStartIndex) : textToRender;
+                                                                        const showCursor =
+                                                                          (streamHookStatus ===
+                                                                            'streaming' ||
+                                                                            streamHookStatus ===
+                                                                              'connecting') &&
+                                                                          !detectedTag;
+
+                                                                        return (
+                                                                            <>
+                                                                                {textBeforeTag && (
+                                                                                    <ComposioUrlDetector content={textBeforeTag} className="text-sm xl:text-base leading-tight prose prose-sm dark:prose-invert chat-markdown max-w-none [&>:first-child]:mt-0 prose-headings:mt-3 break-words overflow-wrap-anywhere" />
+                                                                                )}
+                                                                                {showCursor && (
+                                                                                    <span className="inline-block h-4 w-0.5 bg-primary ml-0.5 -mb-1 animate-pulse" />
+                                                                                )}
+
+                                                                                {detectedTag && (
+                                                                                    <ShowToolStream
+                                                                                        content={textToRender.substring(tagStartIndex)}
+                                                                                        messageId={visibleMessages && visibleMessages.length > 0 ? visibleMessages[visibleMessages.length - 1].message_id : "playback-streaming"}
+                                                                                        onToolClick={handleToolClick}
+                                                                                        showExpanded={true}
+                                                                                        startTime={Date.now()}
+                                                                                    />
+                                                                                )}
+
+
+                                                                            </>
+                                                                        );
+                                                                    })()}
+                                                                </div>
+                                                            )}
+
+                                                            {/* For playback mode, show streaming text and tool calls */}
+                                                            {readOnly && groupIndex === finalGroupedMessages.length - 1 && isStreamingText && (
+                                                                <div className="mt-2">
+                                                                    {(() => {
+                                                                        let detectedTag: string | null = null;
+                                                                        let tagStartIndex = -1;
+                                                                        if (streamingText) {
+                                                                            // First check for new format
+                                                                            const functionCallsIndex = streamingText.indexOf('<function_calls>');
+                                                                            if (functionCallsIndex !== -1) {
+                                                                                detectedTag = 'function_calls';
+                                                                                tagStartIndex = functionCallsIndex;
+                                                                            } else {
+                                                                                // Fall back to old format detection
+                                                                                for (const tag of HIDE_STREAMING_XML_TAGS) {
+                                                                                    const openingTagPattern = `<${tag}`;
+                                                                                    const index = streamingText.indexOf(openingTagPattern);
+                                                                                    if (index !== -1) {
+                                                                                        detectedTag = tag;
+                                                                                        tagStartIndex = index;
+                                                                                        break;
+                                                                                    }
+                                                                                }
+                                                                            }
+                                                                        }
+
+                                                                        const textToRender = streamingText || '';
+                                                                        const textBeforeTag = detectedTag ? textToRender.substring(0, tagStartIndex) : textToRender;
+                                                                        const showCursor = isStreamingText && !detectedTag;
+
+                                                                        return (
+                                                                            <>
+                                                                                {/* In debug mode, show raw streaming content */}
+                                                                                {debugMode && streamingText ? (
+                                                                                    <pre className="text-xs font-mono whitespace-pre-wrap overflow-x-auto p-2 border border-border rounded-md bg-muted/30">
+                                                                                        {streamingText}
+                                                                                    </pre>
+                                                                                ) : (
+                                                                                    <>
+                                                                                        {textBeforeTag && (
+                                                                                            <ComposioUrlDetector content={textBeforeTag} className="text-sm xl:text-base leading-tight prose prose-sm dark:prose-invert chat-markdown max-w-none [&>:first-child]:mt-0 prose-headings:mt-3 break-words overflow-wrap-anywhere" />
+                                                                                        )}
+                                                                                        {showCursor && (
+                                                                                            <span className="inline-block h-4 w-0.5 bg-primary ml-0.5 -mb-1 animate-pulse" />
+                                                                                        )}
+
+                                                                                        {detectedTag && (
+                                                                                            <ShowToolStream
+                                                                                                content={textToRender.substring(tagStartIndex)}
+                                                                                                messageId="streamingTextContent"
+                                                                                                onToolClick={handleToolClick}
+                                                                                                showExpanded={true}
+                                                                                                startTime={Date.now()} // Tool just started now
+                                                                                            />
+                                                                                        )}
+                                                                                    </>
+                                                                                )}
+                                                                            </>
+                                                                        );
+                                                                    })()}
+                                                                </div>
+                                                            )}
+                                                        </div>
+                                                    </div>
+                                                </div>
+                                            </div>
+                                        );
+                                    }
+                                    return null;
+                                });
+                            })()}
+                            {((agentStatus === 'running' || agentStatus === 'connecting') && !streamingTextContent &&
+                                !readOnly &&
+                                (messages.length === 0 || messages[messages.length - 1].type === 'user')) && (
+                                    <div ref={latestMessageRef} className='w-full h-22 rounded'>
+                                        <div className="flex flex-col gap-2">
+                                            {/* Logo positioned above the loader */}
+                                            <div className="flex items-center">
+                                                <div className="rounded-md flex items-center justify-center">
+                                                    {getAgentInfo().avatar}
+                                                </div>
+                                                <p className='ml-2 text-sm text-muted-foreground'>
+                                                    {getAgentInfo().name}
+                                                </p>
+                                            </div>
+
+                                            {/* Loader content */}
+                                            <div className="space-y-2 w-full h-12">
+                                                <AgentLoader />
+                                            </div>
+                                        </div>
+                                    </div>
                                 )}
-
-                                {/* Use the helper function to render regular (non-spreadsheet) attachments */}
-                                {renderAttachments(
-                                  attachments as string[],
-                                  handleOpenFileViewer,
-                                  sandboxId,
-                                  project,
-                                )}
-                              </div>
-                            </div>
-                          </div>
+                            {readOnly && currentToolCall && (
+                                <div ref={latestMessageRef}>
+                                    <div className="flex flex-col gap-2">
+                                        {/* Logo positioned above the tool call */}
+                                        <div className="flex justify-start">
+                                            <div className="rounded-md flex items-center justify-center">
+                                                {getAgentInfo().avatar}
+                                            </div>
+                                            <p className='ml-2 text-sm text-muted-foreground'>
+                                                {getAgentInfo().name}
+                                            </p>
+                                        </div>
+
+                                        {/* Tool call content */}
+                                        <div className="space-y-2">
+                                            <div className="animate-shimmer inline-flex items-center gap-1.5 py-1.5 px-3 text-xs font-medium text-primary bg-primary/10 rounded-md border border-primary/20">
+                                                <CircleDashed className="h-3.5 w-3.5 text-primary flex-shrink-0 animate-spin animation-duration-2000" />
+                                                <span className="font-mono text-xs text-primary">
+                                                    {currentToolCall.name || 'Using Tool'}
+                                                </span>
+                                            </div>
+                                        </div>
+                                    </div>
+                                </div>
+                            )}
+
+                            {/* For playback mode - Show streaming indicator if no messages yet */}
+                            {readOnly && visibleMessages && visibleMessages.length === 0 && isStreamingText && (
+                                <div ref={latestMessageRef}>
+                                    <div className="flex flex-col gap-2">
+                                        {/* Logo positioned above the streaming indicator */}
+                                        <div className="flex justify-start">
+                                            <div className="rounded-md flex items-center justify-center">
+                                                {getAgentInfo().avatar}
+                                            </div>
+                                            <p className='ml-2 text-sm text-muted-foreground'>
+                                                {getAgentInfo().name}
+                                            </p>
+                                        </div>
+
+                                        {/* Streaming indicator content */}
+                                        <div className="max-w-[90%] px-4 py-3 text-sm">
+                                            <div className="flex items-center gap-1.5 py-1">
+                                                <div className="h-1.5 w-1.5 rounded-full bg-primary/50 animate-pulse" />
+                                                <div className="h-1.5 w-1.5 rounded-full bg-primary/50 animate-pulse delay-150" />
+                                                <div className="h-1.5 w-1.5 rounded-full bg-primary/50 animate-pulse delay-300" />
+                                            </div>
+                                        </div>
+                                    </div>
+                                </div>
+                            )}
+                            <div className="!h-48" />
                         </div>
-                        {!readOnly && (
-                          <div className="w-full flex justify-end opacity-0 group-hover:opacity-100 transition-all duration-300 ease-in-out">
-                            <div className="max-w-[85%] flex justify-end">
-                              <Tooltip>
-                                <TooltipTrigger asChild>
-                                  <Button
-                                    variant="ghost"
-                                    size="sm"
-                                    className="h-8 w-8 p-0 hover:bg-accent cursor-pointer text-foreground/80"
-                                    onClick={() => {
-                                      navigator.clipboard.writeText(cleanContent);
-                                      setCopiedPromptIdx(groupIndex);
-                                      toast.success('Copied to clipboard');
-                                      setTimeout(
-                                        () => setCopiedPromptIdx(null),
-                                        1500,
-                                      );
-                                    }}
-                                  >
-                                    {copiedPromptIdx === groupIndex ? (
-                                       <>
-                                       <Image
-                                     src="/icons/check-light.svg"
-                                     alt="check Light Logo"
-                                     width={20}
-                                     height={20}
-                                     className="block dark:hidden mb-0"
-                                   />
-                                   <Image
-                                     src="/icons/check-dark.svg"
-                                     alt="check Dark Logo"
-                                     width={20}
-                                     height={20}
-                                     className="hidden dark:block mb-0"
-                                   /></>
-                                     
-                                    ) : (
-                                        <>
-                                        <Image
-                                                                       src="/icons/copy-light.svg"
-                                                                       alt="copy Light Logo"
-                                                                       width={20}
-                                                                       height={20}
-                                                                       className="block dark:hidden mb-0"
-                                                                     />
-                                                                     {/* Dark logo */}
-                                                                     <Image
-                                                                       src="/icons/copy-dark.svg"
-                                                                       alt="copy Dark Logo"
-                                                                       width={20}
-                                                                       height={20}
-                                                                       className="hidden dark:block mb-0"
-                                                                     />
-                                      </>
-                                    )}
-                                  </Button>
-                                </TooltipTrigger>
-                                <TooltipContent>
-                                  <p>Copy prompt</p>
-                                </TooltipContent>
-                              </Tooltip>
-                              {editingMessageId === group.key ? (
-                                <>
-                                  <Tooltip>
-                                    <TooltipTrigger asChild>
-                                      <Button
-                                        variant="ghost"
-                                        size="sm"
-                                        className="h-8 w-8 p-0 hover:bg-accent disabled:opacity-50 disabled:cursor-not-allowed cursor-pointer text-foreground/80"
-                                        onClick={() => {
-                                          const messageElement =
-                                            document.querySelector(
-                                              `[data-message-id="${group.key}"] .message-content`,
-                                            ) as HTMLElement;
-                                          if (messageElement && onSubmit) {
-                                            const newContent =
-                                              messageElement.textContent || '';
-                                            messageElement.contentEditable =
-                                              'false';
-                                            setEditingMessageId(null);
-                                            setOriginalDimensions(null);
-                                            onSubmit(newContent);
-                                            toast.success('Message sent');
-                                          }
-                                        }}
-                                        disabled={editValue.trim() === ''}
-                                      >
-                                         <Image
-                                      src="/icons/check-light.svg"
-                                      alt="check Light Logo"
-                                      width={20}
-                                      height={20}
-                                      className="block dark:hidden mb-0"
-                                    />
-                                    <Image
-                                      src="/icons/check-dark.svg"
-                                      alt="check Dark Logo"
-                                      width={20}
-                                      height={20}
-                                      className="hidden dark:block mb-0"
-                                    />
-                                      </Button>
-                                    </TooltipTrigger>
-                                    <TooltipContent>
-                                      <p>Send edit</p>
-                                    </TooltipContent>
-                                  </Tooltip>
-                                  <Tooltip>
-                                    <TooltipTrigger asChild>
-                                      <Button
-                                        variant="ghost"
-                                        size="sm"
-                                        className="h-8 w-8 p-0 hover:bg-accent cursor-pointer text-foreground/80"
-                                        onClick={() => {
-                                          const messageElement =
-                                            document.querySelector(
-                                              `[data-message-id="${group.key}"] .message-content`,
-                                            ) as HTMLElement;
-                                          if (messageElement) {
-                                            messageElement.textContent =
-                                              cleanContent;
-                                            messageElement.contentEditable =
-                                              'false';
-                                            setEditingMessageId(null);
-                                            setOriginalDimensions(null);
-                                            toast.info('Edit cancelled');
-                                          }
-                                        }}
-                                      >
-                                        <Image
-                                      src="/icons/cancel-light.svg"
-                                      alt="cross Light Logo"
-                                      width={18}
-                                      height={18}
-                                      className="block dark:hidden mb-0"
-                                    />
-                                    <Image
-                                      src="/icons/cancel-dark.svg"
-                                      alt="cross Dark Logo"
-                                      width={18}
-                                      height={18}
-                                      className="hidden dark:block mb-0"
-                                    />
-                                      </Button>
-                                    </TooltipTrigger>
-                                    <TooltipContent>
-                                      <p>Cancel edit</p>
-                                    </TooltipContent>
-                                  </Tooltip>
-                                </> 
-                              ) : (
-                                <Tooltip>
-                                  <TooltipTrigger asChild>
-                                  <Button
-                                        variant="ghost"
-                                        size="sm"
-                                        className="h-8 w-8 p-0 hover:bg-accent cursor-pointer text-foreground/80"
-                                        onClick={() => {
-                                          // Start editing mode
-                                          setEditingMessageId(group.key);
-                                          setEditValue(cleanContent);
-                                          const messageElement =
-                                            document.querySelector(
-                                              `[data-message-id="${group.key}"] .message-content`,
-                                            ) as HTMLElement;
-                                          if (messageElement) {
-                                            // Capture original dimensions before making editable
-                                            const rect =
-                                              messageElement.getBoundingClientRect();
-                                            setOriginalDimensions({
-                                              width: rect.width,
-                                              height: rect.height,
-                                            });
-
-                                            messageElement.contentEditable =
-                                              'true';
-                                            messageElement.focus();
-                                            // Select all text
-                                            const range =
-                                              document.createRange();
-                                            range.selectNodeContents(
-                                              messageElement,
-                                            );
-                                            const selection =
-                                              window.getSelection();
-                                            selection?.removeAllRanges();
-                                            selection?.addRange(range);
-                                            toast.info('Edit mode enabled');
-                                          }
-                                        }}
-                                      >
-                                     <Image
-                                      src="/icons/pencil-light.svg"
-                                      alt="pencil Light Logo"
-                                      width={21}
-                                      height={21}
-                                      className="block dark:hidden mb-0"
-                                    />
-                                    <Image
-                                      src="/icons/pencil-dark.svg"
-                                      alt="pencil Dark Logo"
-                                      width={21}  
-                                      height={21}
-                                      className="hidden dark:block mb-0"
-                                    />
-                                    </Button>
-                                  </TooltipTrigger>
-                                  <TooltipContent>
-                                    <p>Edit prompt</p>
-                                  </TooltipContent>
-                                </Tooltip>
-                              )}
-                            </div>
-                          </div>
-                        )}
-                      </div>
-                    );
-                  } else if (group.type === 'assistant_group') {
-                    // Get agent_id from the first assistant message in this group
-                    const firstAssistantMsg = group.messages.find(
-                      (m) => m.type === 'assistant',
-                    );
-                    const groupAgentId = firstAssistantMsg?.agent_id;
-
-                    return (
-                      <div
-                        key={group.key}
-                        ref={
-                          groupIndex === groupedMessages.length - 1
-                            ? latestMessageRef
-                            : null
-                        }
-                      >
-                        <div className="flex flex-col gap-2">
-                          <div className="flex items-center">
-                            <div className="rounded-md flex items-center justify-center relative">
-                              {groupAgentId ? (
-                                <AgentAvatar
-                                  agentId={groupAgentId}
-                                  size={20}
-                                  className="h-5 w-5"
-                                />
-                              ) : (
-                                getAgentInfo().avatar
-                              )}
-                            </div>
-                            <p className="ml-2 text-sm text-muted-foreground">
-                              {groupAgentId ? (
-                                <AgentName
-                                  agentId={groupAgentId}
-                                  fallback={getAgentInfo().name}
-                                />
-                              ) : (
-                                getAgentInfo().name
-                              )}
-                            </p>
-                          </div>
-
-                          {/* Message content - ALL messages in the group */}
-                          <div className="flex max-w-[90%] text-sm break-words overflow-hidden">
-                            <div className="space-y-2 min-w-0 flex-1">
-                              {(() => {
-                                // In debug mode, just show raw messages content
-                                if (debugMode) {
-                                  return group.messages.map(
-                                    (message, msgIndex) => {
-                                      const msgKey =
-                                        message.message_id ||
-                                        `raw-msg-${msgIndex}`;
-                                      return (
-                                        <div key={msgKey} className="mb-4">
-                                          <div className="text-xs font-medium text-muted-foreground mb-1">
-                                            Type: {message.type} | ID:{' '}
-                                            {message.message_id || 'no-id'}
-                                          </div>
-                                          <pre className="text-xs font-mono whitespace-pre-wrap overflow-x-auto p-2 border border-border rounded-md bg-muted/30">
-                                            {JSON.stringify(
-                                              message.content,
-                                              null,
-                                              2,
-                                            )}
-                                          </pre>
-                                          {message.metadata &&
-                                            message.metadata !== '{}' && (
-                                              <div className="mt-2">
-                                                <div className="text-xs font-medium text-muted-foreground mb-1">
-                                                  Metadata:
-                                                </div>
-                                                <pre className="text-xs font-mono whitespace-pre-wrap overflow-x-auto p-2 border border-border rounded-md bg-muted/30">
-                                                  {JSON.stringify(
-                                                    message.metadata,
-                                                    null,
-                                                    2,
-                                                  )}
-                                                </pre>
-                                              </div>
-                                            )}
-                                        </div>
-                                      );
-                                    },
-                                  );
-                                }
-
-                                const toolResultsMap = new Map<
-                                  string | null,
-                                  UnifiedMessage[]
-                                >();
-                                group.messages.forEach((msg) => {
-                                  if (msg.type === 'tool') {
-                                    const meta = safeJsonParse<ParsedMetadata>(
-                                      msg.metadata,
-                                      {},
-                                    );
-                                    const assistantId =
-                                      meta.assistant_message_id || null;
-                                    if (!toolResultsMap.has(assistantId)) {
-                                      toolResultsMap.set(assistantId, []);
-                                    }
-                                    toolResultsMap.get(assistantId)?.push(msg);
-                                  }
-                                });
-
-                                const elements: React.ReactNode[] = [];
-                                let assistantMessageCount = 0;
-
-                                // Initialize ref for this group if it doesn't exist
-                                if (
-                                  !groupContentRefs.current[
-                                    `group-${groupIndex}`
-                                  ]
-                                ) {
-                                  groupContentRefs.current[
-                                    `group-${groupIndex}`
-                                  ] = null;
-                                }
-
-                                group.messages.forEach((message, msgIndex) => {
-                                  if (message.type === 'assistant') {
-                                    const parsedContent =
-                                      safeJsonParse<ParsedContent>(
-                                        message.content,
-                                        {},
-                                      );
-                                    const msgKey =
-                                      message.message_id ||
-                                      `submsg-assistant-${msgIndex}`;
-
-                                    if (!parsedContent.content) return;
-
-                                    const renderedContent =
-                                      renderMarkdownContent(
-                                        parsedContent.content,
-                                        handleToolClick,
-                                        message.message_id,
-                                        handleOpenFileViewer,
-                                        sandboxId,
-                                        project,
-                                        debugMode,
-                                      );
-
-                                    elements.push(
-                                      <div
-                                        key={msgKey}
-                                        className={
-                                          assistantMessageCount > 0
-                                            ? 'mt-4'
-                                            : ''
-                                        }
-                                      >
-                                        <div
-                                          ref={(el) => {
-                                            // Only update ref if the element has changed
-                                            if (
-                                              el &&
-                                              msgIndex === 0 &&
-                                              groupContentRefs.current[
-                                                `group-${groupIndex}`
-                                              ] !== el
-                                            ) {
-                                              groupContentRefs.current[
-                                                `group-${groupIndex}`
-                                              ] = el;
-                                            } else if (!el && msgIndex === 0) {
-                                              groupContentRefs.current[
-                                                `group-${groupIndex}`
-                                              ] = null;
-                                            }
-                                          }}
-                                          className="text-sm xl:text-base leading-tight prose prose-sm dark:prose-invert chat-markdown max-w-none [&>:first-child]:mt-0 prose-headings:mt-3 break-words overflow-hidden"
-                                        >
-                                          {renderedContent}
-                                        </div>
-                                      </div>,
-                                    );
-
-                                    assistantMessageCount++;
-                                  }
-                                });
-
-                                return elements;
-                              })()}
-                              {/* Action Icons */}
-                              {!readOnly &&
-                                !(
-                                  groupIndex ===
-                                    finalGroupedMessages.length - 1 &&
-                                  (streamHookStatus === 'streaming' ||
-                                    streamHookStatus === 'connecting')
-                                ) &&
-                                group.messages.some(
-                                  (msg) => msg.type === 'assistant',
-                                ) && (
-                                  <div className="flex items-center justify-between pt-2 gap-1 border-t border-border/50 px-3 pb-0">
-                                    {/* Left side - Agent info */}
-                                    <div className="flex items-center gap-1.5"></div>
-
-                                    {/* Right side - Action buttons */}
-                                    <div className="flex items-center gap-1">
-                                      {/* Copy Button */}
-                                      <Tooltip>
-                                        <TooltipTrigger asChild>
-                                          <Button
-                                            variant="ghost"
-                                            size="sm"
-                                            className="h-8 w-8 p-0 hover:bg-accent cursor-pointer"
-                                            onClick={async () => {
-                                              const el =
-                                                groupContentRefs.current[
-                                                  `group-${groupIndex}`
-                                                ];
-                                              if (el) {
-                                                try {
-                                                  const text =
-                                                    el.textContent || '';
-                                                  await navigator.clipboard.writeText(
-                                                    text,
-                                                  );
-                                                  setCopied(true);
-                                                  toast.success(
-                                                    'Copied to clipboard',
-                                                  );
-                                                  setTimeout(
-                                                    () => setCopied(false),
-                                                    1500,
-                                                  );
-                                                } catch (err) {
-                                                  console.error(
-                                                    'Failed to copy text: ',
-                                                    err,
-                                                  );
-                                                  toast.error(
-                                                    'Failed to copy text',
-                                                  );
-                                                }
-                                              } else {
-                                                console.error(
-                                                  'Could not find message content to copy',
-                                                );
-                                                toast.error(
-                                                  'Could not copy message',
-                                                );
-                                              }
-                                            }}
-                                          >
-                                            {copied ? (
-                                                <>
-                                               <Image
-                                            src="/icons/check-light.svg"
-                                            alt="check Light Logo"
-                                            width={20}
-                                            height={20}
-                                            className="block dark:hidden mb-0"
-                                          />
-                                          <Image
-                                            src="/icons/check-dark.svg"
-                                            alt="check Dark Logo"
-                                            width={20}
-                                            height={20}
-                                            className="hidden dark:block mb-0"
-                                          /></>
-                                            ) : (
-                                                <>
-                                                <Image
-                                                                          src="/icons/copy-light.svg"
-                                                                          alt="copy Light Logo"
-                                                                          width={22}
-                                                                          height={22}
-                                                                          className="block dark:hidden mb-0"
-                                                                        />
-                                                                        {/* Dark logo */}
-                                                                        <Image
-                                                                          src="/icons/copy-dark.svg"
-                                                                          alt="copy Dark Logo"
-                                                                          width={22}
-                                                                          height={22}
-                                                                          className="hidden dark:block mb-0"
-                                                                        />
-                                                </>
-                                            )}
-                                          </Button>
-                                        </TooltipTrigger>
-                                        <TooltipContent>
-                                          <p>Copy</p>
-                                        </TooltipContent>
-                                      </Tooltip>
-
-                                      {/* Thumbs Up */}
-                                      <Tooltip>
-                                        <TooltipTrigger asChild>
-                                          <Button
-                                            variant="ghost"
-                                            size="sm"
-                                            className={cn(
-                                              'h-8 w-8 p-0 cursor-pointer',
-                                              feedback === 'down' &&
-                                                'opacity-50 pointer-events-none',
-                                            )}
-                                            onClick={() => {
-                                              setFeedback(
-                                                feedback === 'up' ? null : 'up',
-                                              );
-                                              toast.success(
-                                                feedback === 'up'
-                                                  ? 'Feedback removed'
-                                                  : 'Good response',
-                                              );
-                                            }}
-                                          >
-                                            {feedback === 'up' ? (
-                                              <ThumbsUpFilled
-                                                fill="currentColor"
-                                                className="h-4 w-4"
-                                              />
-                                            ) : (
-                                                <>
-                                                <Image
-                                                src="/icons/thumbs-up-light.svg"
-                                                alt="thumbs-up Light Logo"
-                                                width={18}
-                                                height={18}
-                                                className="block dark:hidden mb-0"
-                                              />
-                                              <Image
-                                                src="/icons/thumbs-up-dark.svg"
-                                                alt="thumbs-up Dark Logo"
-                                                width={18}
-                                                height={18}
-                                                className="hidden dark:block mb-0"
-                                              /></>
-                                                
-                                            )}
-                                          </Button>
-                                        </TooltipTrigger>
-                                        <TooltipContent>
-                                          <p>Good response</p>
-                                        </TooltipContent>
-                                      </Tooltip>
-
-                                      {/* Thumbs Down */}
-                                      <Tooltip>
-                                        <TooltipTrigger asChild>
-                                          <Button
-                                            variant="ghost"
-                                            size="sm"
-                                            className={cn(
-                                              'h-8 w-8 p-0 cursor-pointer',
-                                              feedback === 'up' &&
-                                                'opacity-50 pointer-events-none',
-                                            )}
-                                            onClick={() => {
-                                              setFeedback(
-                                                feedback === 'down'
-                                                  ? null
-                                                  : 'down',
-                                              );
-                                              toast.success(
-                                                feedback === 'down'
-                                                  ? 'Feedback removed'
-                                                  : 'Bad response',
-                                              );
-                                            }}
-                                          >
-                                            {feedback === 'down' ? (
-                                              <ThumbsDownFilled
-                                                fill="currentColor"
-                                                className="h-4 w-4"
-                                              />
-                                            ) : (
-                                                <>
-                                                 <Image
-                                                src="/icons/thumbs-down-light.svg"
-                                                alt="thumbs-down Light Logo"
-                                                width={18}
-                                                height={18}
-                                                className="block dark:hidden mb-0"
-                                              />
-                                              <Image
-                                                src="/icons/thumbs-down-dark.svg"
-                                                alt="thumbs-downDark Logo"
-                                                width={18}
-                                                height={18}
-                                                className="hidden dark:block mb-0"
-                                              />
-                                                </>
-                                               
-                                            )}
-                                          </Button>
-                                        </TooltipTrigger>
-                                        <TooltipContent>
-                                          <p>Bad response</p>
-                                        </TooltipContent>
-                                      </Tooltip>
-
-                                      {/* Retry Button */}
-                                      <Tooltip>
-                                        <TooltipTrigger asChild>
-                                          <Button
-                                            variant="ghost"
-                                            size="sm"
-                                            className="h-8 px-2 hover:bg-accent cursor-pointer"
-                                            onClick={() => {
-                                              if (!onSubmit) return;
-                                              // Find the user group just before this assistant group
-                                              const userGroup =
-                                                finalGroupedMessages
-                                                  .slice(0, groupIndex)
-                                                  .reverse()
-                                                  .find(
-                                                    (g) => g.type === 'user',
-                                                  );
-                                              if (!userGroup) return;
-                                              const userMessage =
-                                                userGroup.messages[0];
-                                              let prompt =
-                                                typeof userMessage.content ===
-                                                'string'
-                                                  ? userMessage.content
-                                                  : '';
-                                              try {
-                                                const parsed =
-                                                  JSON.parse(prompt);
-                                                if (
-                                                  parsed &&
-                                                  typeof parsed.content ===
-                                                    'string'
-                                                ) {
-                                                  prompt = parsed.content;
-                                                }
-                                              } catch (e) {}
-                                              // Remove attachment info from prompt
-                                              prompt = prompt
-                                                .replace(
-                                                  /\[Uploaded File: .*?\]/g,
-                                                  '',
-                                                )
-                                                .trim();
-                                              if (
-                                                typeof setInputValue ===
-                                                'function'
-                                              )
-                                                setInputValue(prompt);
-                                              toast.success(
-                                                'Retrying previous prompt...',
-                                              );
-                                              onSubmit(prompt);
-                                              // Auto-scroll to bottom after retry
-                                              setTimeout(
-                                                () => scrollToBottom('smooth'),
-                                                100,
-                                              );
-                                            }}
-                                          >
-                                               <Image
-                                            src="/icons/rotate-ccw-light.svg"
-                                            alt="rotate Light Logo"
-                                            width={17}
-                                            height={17}
-                                            className="block dark:hidden mb-0"
-                                          />
-                                          <Image
-                                            src="/icons/rotate-ccw-dark.svg"
-                                            alt="rotate Dark Logo"
-                                            width={17}
-                                            height={17}
-                                            className="hidden dark:block mb-0"
-                                          />
-                                          </Button>
-                                        </TooltipTrigger>
-                                        <TooltipContent>
-                                          <p>Retry</p>
-                                        </TooltipContent>
-                                      </Tooltip>
-                                    </div>
-                                  </div>
-                                )}
-                              {groupIndex === finalGroupedMessages.length - 1 &&
-                                !readOnly &&
-                                (streamHookStatus === 'streaming' ||
-                                  streamHookStatus === 'connecting') && (
-                                  <div className="mt-2">
-                                    {(() => {
-                                      // In debug mode, show raw streaming content
-                                      if (debugMode && streamingTextContent) {
-                                        return (
-                                          <pre className="text-xs font-mono whitespace-pre-wrap overflow-x-auto p-2 border border-border rounded-md bg-muted/30">
-                                            {streamingTextContent}
-                                          </pre>
-                                        );
-                                      }
-
-                                      let detectedTag: string | null = null;
-                                      let tagStartIndex = -1;
-                                      if (streamingTextContent) {
-                                        // First check for new format
-                                        const functionCallsIndex =
-                                          streamingTextContent.indexOf(
-                                            '<function_calls>',
-                                          );
-                                        if (functionCallsIndex !== -1) {
-                                          detectedTag = 'function_calls';
-                                          tagStartIndex = functionCallsIndex;
-                                        } else {
-                                          // Fall back to old format detection
-                                          for (const tag of HIDE_STREAMING_XML_TAGS) {
-                                            const openingTagPattern = `<${tag}`;
-                                            const index =
-                                              streamingTextContent.indexOf(
-                                                openingTagPattern,
-                                              );
-                                            if (index !== -1) {
-                                              detectedTag = tag;
-                                              tagStartIndex = index;
-                                              break;
-                                            }
-                                          }
-                                        }
-                                      }
-
-                                      const textToRender =
-                                        streamingTextContent || '';
-                                      const textBeforeTag = detectedTag
-                                        ? textToRender.substring(
-                                            0,
-                                            tagStartIndex,
-                                          )
-                                        : textToRender;
-                                      const showCursor =
-                                        (streamHookStatus === 'streaming' ||
-                                          streamHookStatus === 'connecting') &&
-                                        !detectedTag;
-
-                                      return (
-                                        <>
-                                          {textBeforeTag && (
-                                            <ComposioUrlDetector
-                                              content={textBeforeTag}
-                                              className="text-sm xl:text-base leading-tight prose prose-sm dark:prose-invert chat-markdown max-w-none [&>:first-child]:mt-0 prose-headings:mt-3 break-words overflow-wrap-anywhere"
-                                            />
-                                          )}
-                                          {showCursor && (
-                                            <span className="inline-block h-4 w-0.5 bg-primary ml-0.5 -mb-1 animate-pulse" />
-                                          )}
-
-                                          {detectedTag && (
-                                            <ShowToolStream
-                                              content={textToRender.substring(
-                                                tagStartIndex,
-                                              )}
-                                              messageId={
-                                                visibleMessages &&
-                                                visibleMessages.length > 0
-                                                  ? visibleMessages[
-                                                      visibleMessages.length - 1
-                                                    ].message_id
-                                                  : 'playback-streaming'
-                                              }
-                                              onToolClick={handleToolClick}
-                                              showExpanded={true}
-                                              startTime={Date.now()}
-                                            />
-                                          )}
-                                        </>
-                                      );
-                                    })()}
-                                  </div>
-                                )}
-
-                              {/* For playback mode, show streaming text and tool calls */}
-                              {readOnly &&
-                                groupIndex ===
-                                  finalGroupedMessages.length - 1 &&
-                                isStreamingText && (
-                                  <div className="mt-2">
-                                    {(() => {
-                                      let detectedTag: string | null = null;
-                                      let tagStartIndex = -1;
-                                      if (streamingText) {
-                                        // First check for new format
-                                        const functionCallsIndex =
-                                          streamingText.indexOf(
-                                            '<function_calls>',
-                                          );
-                                        if (functionCallsIndex !== -1) {
-                                          detectedTag = 'function_calls';
-                                          tagStartIndex = functionCallsIndex;
-                                        } else {
-                                          // Fall back to old format detection
-                                          for (const tag of HIDE_STREAMING_XML_TAGS) {
-                                            const openingTagPattern = `<${tag}`;
-                                            const index =
-                                              streamingText.indexOf(
-                                                openingTagPattern,
-                                              );
-                                            if (index !== -1) {
-                                              detectedTag = tag;
-                                              tagStartIndex = index;
-                                              break;
-                                            }
-                                          }
-                                        }
-                                      }
-
-                                      const textToRender = streamingText || '';
-                                      const textBeforeTag = detectedTag
-                                        ? textToRender.substring(
-                                            0,
-                                            tagStartIndex,
-                                          )
-                                        : textToRender;
-                                      const showCursor =
-                                        isStreamingText && !detectedTag;
-
-                                      return (
-                                        <>
-                                          {/* In debug mode, show raw streaming content */}
-                                          {debugMode && streamingText ? (
-                                            <pre className="text-xs font-mono whitespace-pre-wrap overflow-x-auto p-2 border border-border rounded-md bg-muted/30">
-                                              {streamingText}
-                                            </pre>
-                                          ) : (
-                                            <>
-                                              {textBeforeTag && (
-                                                <ComposioUrlDetector
-                                                  content={textBeforeTag}
-                                                  className="text-sm xl:text-base leading-tight prose prose-sm dark:prose-invert chat-markdown max-w-none [&>:first-child]:mt-0 prose-headings:mt-3 break-words overflow-wrap-anywhere"
-                                                />
-                                              )}
-                                              {showCursor && (
-                                                <span className="inline-block h-4 w-0.5 bg-primary ml-0.5 -mb-1 animate-pulse" />
-                                              )}
-
-                                              {detectedTag && (
-                                                <ShowToolStream
-                                                  content={textToRender.substring(
-                                                    tagStartIndex,
-                                                  )}
-                                                  messageId="streamingTextContent"
-                                                  onToolClick={handleToolClick}
-                                                  showExpanded={true}
-                                                  startTime={Date.now()} // Tool just started now
-                                                />
-                                              )}
-                                            </>
-                                          )}
-                                        </>
-                                      );
-                                    })()}
-                                  </div>
-                                )}
-                            </div>
-                          </div>
-                        </div>
-                      </div>
-                    );
-                  }
-                  return null;
-                });
-              })()}
-              {(agentStatus === 'running' || agentStatus === 'connecting') &&
-                !streamingTextContent &&
-                !readOnly &&
-                (messages.length === 0 ||
-                  messages[messages.length - 1].type === 'user') && (
-                  <div ref={latestMessageRef} className="w-full h-22 rounded">
-                    <div className="flex flex-col gap-2">
-                      {/* Logo positioned above the loader */}
-                      <div className="flex items-center">
-                        <div className="rounded-md flex items-center justify-center">
-                          {getAgentInfo().avatar}
-                        </div>
-                        <p className="ml-2 text-sm text-muted-foreground">
-                          {getAgentInfo().name}
-                        </p>
-                      </div>
-
-                      {/* Loader content */}
-                      <div className="space-y-2 w-full h-12">
-                        <AgentLoader />
-                      </div>
                     </div>
-                  </div>
-                )}
-              {readOnly && currentToolCall && (
-                <div ref={latestMessageRef}>
-                  <div className="flex flex-col gap-2">
-                    {/* Logo positioned above the tool call */}
-                    <div className="flex justify-start">
-                      <div className="rounded-md flex items-center justify-center">
-                        {getAgentInfo().avatar}
-                      </div>
-                      <p className="ml-2 text-sm text-muted-foreground">
-                        {getAgentInfo().name}
-                      </p>
-                    </div>
-
-                    {/* Tool call content */}
-                    <div className="space-y-2">
-                      <div className="animate-shimmer inline-flex items-center gap-1.5 py-1.5 px-3 text-xs font-medium text-primary bg-primary/10 rounded-md border border-primary/20">
-                        <CircleDashed className="h-3.5 w-3.5 text-primary flex-shrink-0 animate-spin animation-duration-2000" />
-                        <span className="font-mono text-xs text-primary">
-                          {currentToolCall.name || 'Using Tool'}
-                        </span>
-                      </div>
-                    </div>
-                  </div>
                 </div>
-              )}
-
-              {/* For playback mode - Show streaming indicator if no messages yet */}
-              {readOnly &&
-                visibleMessages &&
-                visibleMessages.length === 0 &&
-                isStreamingText && (
-                  <div ref={latestMessageRef}>
-                    <div className="flex flex-col gap-2">
-                      {/* Logo positioned above the streaming indicator */}
-                      <div className="flex justify-start">
-                        <div className="rounded-md flex items-center justify-center">
-                          {getAgentInfo().avatar}
-                        </div>
-                        <p className="ml-2 text-sm text-muted-foreground">
-                          {getAgentInfo().name}
-                        </p>
-                      </div>
-
-                      {/* Streaming indicator content */}
-                      <div className="max-w-[90%] px-4 py-3 text-sm">
-                        <div className="flex items-center gap-1.5 py-1">
-                          <div className="h-1.5 w-1.5 rounded-full bg-primary/50 animate-pulse" />
-                          <div className="h-1.5 w-1.5 rounded-full bg-primary/50 animate-pulse delay-150" />
-                          <div className="h-1.5 w-1.5 rounded-full bg-primary/50 animate-pulse delay-300" />
-                        </div>
-                      </div>
-                    </div>
-                  </div>
-                )}
-              <div className="!h-48" />
-            </div>
-          </div>
-        </div>
-      )}
-
-      {/* No scroll button needed with flex-column-reverse */}
-    </>
-  );
+            )}
+
+            {/* No scroll button needed with flex-column-reverse */}
+        </>
+    );
 };
 
-export default ThreadContent;+export default ThreadContent; 