--- conflicted
+++ resolved
@@ -24,29 +24,7 @@
 } from '@/components/thread/tool-views/xml-parser';
 import { ShowToolStream } from './ShowToolStream';
 import { ComposioUrlDetector } from './composio-url-detector';
-<<<<<<< HEAD
-import { ThinkingAccordion } from './ThinkingAccordion';
-import { ThinkingAnimation } from '@/components/ui/ThinkingAnimation';
-import { HeliumLogo } from '@/components/sidebar/helium-logo';
-import { toast } from 'sonner';
-import { cn } from '@/lib/utils';
-import { motion, AnimatePresence } from 'framer-motion';
-import {
-  Tooltip,
-  TooltipContent,
-  TooltipProvider,
-  TooltipTrigger,
-} from '@/components/ui/tooltip';
-import Image from 'next/image'
-function getNodeText(node: any): string {
-  if (typeof node === 'string') return node;
-  if (Array.isArray(node)) return node.map(getNodeText).join('');
-  if (typeof node === 'object' && node) return getNodeText(node.props.children);
-  return '';
-}
-=======
 import { HIDE_STREAMING_XML_TAGS } from '@/components/thread/utils';
->>>>>>> 59b70427
 
 // Helper function to render all attachments as standalone messages
 export function renderStandaloneAttachments(
@@ -975,191 +953,6 @@
                                   content={cleanContent}
                                   className="text-sm xl:text-base prose prose-sm dark:prose-invert chat-markdown max-w-none [&>:first-child]:mt-0 prose-headings:mt-3 break-words overflow-wrap-anywhere"
                                 />
-<<<<<<< HEAD
-                              </div>
-                            </div>
-                          )}
-
-                          {/* Copy and Edit buttons for user prompt - OUTSIDE the message box */}
-                          {!readOnly && (
-                            <div className="w-full flex justify-end opacity-0 group-hover:opacity-100 transition-all duration-300 ease-in-out">
-                              <div className="max-w-[85%] flex justify-end">
-                                <Tooltip>
-                                  <TooltipTrigger asChild>
-                                    <Button
-                                      variant="ghost"
-                                      size="sm"
-                                      className="h-8 w-8 p-0 hover:bg-accent cursor-pointer text-foreground/80"
-                                      onClick={() => {
-                                        navigator.clipboard.writeText(
-                                          cleanContent,
-                                        );
-                                        setCopiedPromptIdx(groupIndex);
-                                        toast.success('Copied to clipboard');
-                                        setTimeout(
-                                          () => setCopiedPromptIdx(null),
-                                          1500,
-                                        );
-                                      }}
-                                    >
-                                      {copiedPromptIdx === groupIndex ? (
-                                        <Check className="h-4 w-4" />
-                                      ) : (
-                                        <>
-                                        <Image
-                                                                       src="/icons/copy-light.svg"
-                                                                       alt="copy Light Logo"
-                                                                       width={20}
-                                                                       height={20}
-                                                                       className="block dark:hidden mb-0"
-                                                                     />
-                                                                     {/* Dark logo */}
-                                                                     <Image
-                                                                       src="/icons/copy-dark.svg"
-                                                                       alt="copy Dark Logo"
-                                                                       width={20}
-                                                                       height={20}
-                                                                       className="hidden dark:block mb-0"
-                                                                     />
-                                      </>
-                                      )}
-                                    </Button>
-                                  </TooltipTrigger>
-                                  <TooltipContent>
-                                    <p>Copy prompt</p>
-                                  </TooltipContent>
-                                </Tooltip>
-                                {editingMessageId === group.key ? (
-                                  // Send and Cancel buttons when editing
-                                  <>
-                                    <Tooltip>
-                                      <TooltipTrigger asChild>
-                                        <Button
-                                          variant="ghost"
-                                          size="sm"
-                                          className="h-8 w-8 p-0 hover:bg-accent disabled:opacity-50 disabled:cursor-not-allowed cursor-pointer text-foreground/80"
-                                          onClick={() => {
-                                            const messageElement =
-                                              document.querySelector(
-                                                `[data-message-id="${group.key}"] .message-content`,
-                                              ) as HTMLElement;
-
-                                            if (messageElement && onSubmit) {
-                                              const newContent =
-                                                messageElement.textContent ||
-                                                '';
-                                              messageElement.contentEditable =
-                                                'false';
-                                              setEditingMessageId(null);
-                                              setOriginalDimensions(null);
-                                              onSubmit(newContent);
-                                              toast.success('Message sent');
-                                            }
-                                          }}
-                                          disabled={editValue.trim() === ''}
-                                        >
-                                          <Check className="h-4 w-4" />
-                                        </Button>
-                                      </TooltipTrigger>
-                                      <TooltipContent>
-                                        <p>Send edit</p>
-                                      </TooltipContent>
-                                    </Tooltip>
-                                    <Tooltip>
-                                      <TooltipTrigger asChild>
-                                        <Button
-                                          variant="ghost"
-                                          size="sm"
-                                          className="h-8 w-8 p-0 hover:bg-accent cursor-pointer text-foreground/80"
-                                          onClick={() => {
-                                            // Cancel editing and restore original content
-                                            const messageElement =
-                                              document.querySelector(
-                                                `[data-message-id="${group.key}"] .message-content`,
-                                              ) as HTMLElement;
-                                            if (messageElement) {
-                                              messageElement.textContent =
-                                                cleanContent;
-                                              messageElement.contentEditable =
-                                                'false';
-                                              setEditingMessageId(null);
-                                              setOriginalDimensions(null);
-                                              toast.info('Edit cancelled');
-                                            }
-                                          }}
-                                        >
-                                          <X className="h-4 w-4" />
-                                        </Button>
-                                      </TooltipTrigger>
-                                      <TooltipContent>
-                                        <p>Cancel edit</p>
-                                      </TooltipContent>
-                                    </Tooltip>
-                                  </>
-                                ) : (
-                                  <Tooltip>
-                                    <TooltipTrigger asChild>
-                                      <Button
-                                        variant="ghost"
-                                        size="sm"
-                                        className="h-8 w-8 p-0 hover:bg-accent cursor-pointer text-foreground/80"
-                                        onClick={() => {
-                                          // Start editing mode
-                                          setEditingMessageId(group.key);
-                                          setEditValue(cleanContent);
-                                          const messageElement =
-                                            document.querySelector(
-                                              `[data-message-id="${group.key}"] .message-content`,
-                                            ) as HTMLElement;
-                                          if (messageElement) {
-                                            // Capture original dimensions before making editable
-                                            const rect =
-                                              messageElement.getBoundingClientRect();
-                                            setOriginalDimensions({
-                                              width: rect.width,
-                                              height: rect.height,
-                                            });
-
-                                            messageElement.contentEditable =
-                                              'true';
-                                            messageElement.focus();
-                                            // Select all text
-                                            const range =
-                                              document.createRange();
-                                            range.selectNodeContents(
-                                              messageElement,
-                                            );
-                                            const selection =
-                                              window.getSelection();
-                                            selection?.removeAllRanges();
-                                            selection?.addRange(range);
-                                            toast.info('Edit mode enabled');
-                                          }
-                                        }}
-                                      >
-                                          <Image
-                                      src="/icons/pencil-light.svg"
-                                      alt="pencil Light Logo"
-                                      width={21}
-                                      height={21}
-                                      className="block dark:hidden mb-0"
-                                    />
-                                    <Image
-                                      src="/icons/pencil-dark.svg"
-                                      alt="pencil Dark Logo"
-                                      width={21}  
-                                      height={21}
-                                      className="hidden dark:block mb-0"
-                                    />
-                                      </Button>
-                                    </TooltipTrigger>
-                                    <TooltipContent>
-                                      <p>Edit prompt</p>
-                                    </TooltipContent>
-                                  </Tooltip>
-                                )}
-                              </div>
-=======
                               )}
 
                               {/* Use the helper function to render regular (non-spreadsheet) attachments */}
@@ -1169,7 +962,6 @@
                                 sandboxId,
                                 project,
                               )}
->>>>>>> 59b70427
                             </div>
                           </div>
                         </div>
@@ -1328,299 +1120,6 @@
 
                                 return elements;
                               })()}
-<<<<<<< HEAD
-                              {/* Action Icons */}
-                              {!readOnly &&
-                                !(
-                                  groupIndex ===
-                                  finalGroupedMessages.length - 1 &&
-                                  (streamHookStatus === 'streaming' ||
-                                    streamHookStatus === 'connecting')
-                                ) &&
-                                group.messages.some(
-                                  (msg) => msg.type === 'assistant',
-                                ) && (
-                                  <div className="flex items-center justify-between pt-2 gap-1 border-t border-border/50 px-3 pb-0">
-                                    {/* Left side - Agent info */}
-                                    <div className="flex items-center gap-1.5">
-                                      <HeliumLogo size={20} />
-                                      <span className="text-base font-semibold text-foreground/80">
-                                        Helium
-                                      </span>
-                                    </div>
-
-                                    {/* Right side - Action buttons */}
-                                    <div className="flex items-center gap-1">
-                                      {/* Copy Button */}
-                                      <Tooltip>
-                                        <TooltipTrigger asChild>
-                                          <Button
-                                            variant="ghost"
-                                            size="sm"
-                                            className="h-8 w-8 p-0 hover:bg-accent cursor-pointer"
-                                            onClick={() => {
-                                              const el =
-                                                groupContentRefs.current[
-                                                groupIndex
-                                                ];
-                                              if (el) {
-                                                const text =
-                                                  el.textContent || '';
-                                                navigator.clipboard.writeText(
-                                                  text,
-                                                );
-                                                setCopied(true);
-                                                toast.success(
-                                                  'Copied to clipboard',
-                                                );
-                                                setTimeout(
-                                                  () => setCopied(false),
-                                                  1500,
-                                                );
-                                              }
-                                            }}
-                                          >
-                                            {copied ? (
-                                              <Check className="h-4 w-4" />
-                                            ) : (
-                                              <>
-                                              <Image
-                                                                        src="/icons/copy-light.svg"
-                                                                        alt="copy Light Logo"
-                                                                        width={22}
-                                                                        height={22}
-                                                                        className="block dark:hidden mb-0"
-                                                                      />
-                                                                      {/* Dark logo */}
-                                                                      <Image
-                                                                        src="/icons/copy-dark.svg"
-                                                                        alt="copy Dark Logo"
-                                                                        width={22}
-                                                                        height={22}
-                                                                        className="hidden dark:block mb-0"
-                                                                      />
-                                              </>
-                                            )}
-                                          </Button>
-                                        </TooltipTrigger>
-                                        <TooltipContent>
-                                          <p>Copy</p>
-                                        </TooltipContent>
-                                      </Tooltip>
-
-                                      {/* Thumbs Up */}
-                                      <Tooltip>
-                                        <TooltipTrigger asChild>
-                                          <Button
-                                            variant="ghost"
-                                            size="sm"
-                                            className={cn(
-                                              'h-8 w-8 p-0 cursor-pointer',
-                                              feedback === 'down' &&
-                                              'opacity-50 pointer-events-none',
-                                            )}
-                                            onClick={() => {
-                                              setFeedback(
-                                                feedback === 'up' ? null : 'up',
-                                              );
-                                              toast.success(
-                                                feedback === 'up'
-                                                  ? 'Feedback removed'
-                                                  : 'Good response',
-                                              );
-                                            }}
-                                          >
-                                            {feedback === 'up' ? (
-                                               <>
-                                               <Image
-                                               src="/icons/thumbs-up-filled-light.svg"
-                                               alt="thumbs up filled Light Logo"
-                                               width={18}
-                                               height={18}
-                                               className="block dark:hidden mb-0"
-                                             />
-                                             <Image
-                                               src="/icons/thumbs-up-filled-dark.svg"
-                                               alt="thumbs up filled Dark Logo"
-                                               width={18}
-                                               height={18}
-                                               className="hidden dark:block mb-0"
-                                             /></>
-                                            ) : (
-                                              <>
-                                              <Image
-                                              src="/icons/thumbs-up-light.svg"
-                                              alt="thumbs up Light Logo"
-                                              width={18}
-                                              height={18}
-                                              className="block dark:hidden mb-0"
-                                            />
-                                            <Image
-                                              src="/icons/thumbs-up-dark.svg"
-                                              alt="thumbs up Dark Logo"
-                                              width={18}
-                                              height={18}
-                                              className="hidden dark:block mb-0"
-                                            /></>
-                                              
-                                            )}
-                                          </Button>
-                                        </TooltipTrigger>
-                                        <TooltipContent>
-                                          <p>Good response</p>
-                                        </TooltipContent>
-                                      </Tooltip>
-
-                                      {/* Thumbs Down */}
-                                      <Tooltip>
-                                        <TooltipTrigger asChild>
-                                          <Button
-                                            variant="ghost"
-                                            size="sm"
-                                            className={cn(
-                                              'h-8 w-8 p-0 cursor-pointer',
-                                              feedback === 'up' &&
-                                              'opacity-50 pointer-events-none',
-                                            )}
-                                            onClick={() => {
-                                              setFeedback(
-                                                feedback === 'down'
-                                                  ? null
-                                                  : 'down',
-                                              );
-                                              toast.success(
-                                                feedback === 'down'
-                                                  ? 'Feedback removed'
-                                                  : 'Bad response',
-                                              );
-                                            }}
-                                          >
-                                            {feedback === 'down' ? (
-                                              <>
-                                               <Image
-                                               src="/icons/thumbs-down-filled-light.svg"
-                                               alt="filled Light Logo"
-                                               width={18}
-                                               height={18}
-                                               className="block dark:hidden mb-0"
-                                             />
-                                             <Image
-                                               src="/icons/thumbs-down-filled-dark.svg"
-                                               alt="filled Dark Logo"
-                                               width={18}
-                                               height={18}
-                                               className="hidden dark:block mb-0"
-                                             /></>
-                                              
-                                            ) : (
-                                              <>
-                                               <Image
-                                            src="/icons/thumbs-down-light.svg"
-                                            alt="thumbs down Light Logo"
-                                            width={18}
-                                            height={18}
-                                            className="block dark:hidden mb-0"
-                                          />
-                                          <Image
-                                            src="/icons/thumbs-down-dark.svg"
-                                            alt="thumbs down Dark Logo"
-                                            width={18}
-                                            height={18}
-                                            className="hidden dark:block mb-0"
-                                          /></>
-                                             
-                                            )}
-                                          </Button>
-                                        </TooltipTrigger>
-                                        <TooltipContent>
-                                          <p>Bad response</p>
-                                        </TooltipContent>
-                                      </Tooltip>
-
-                                      {/* Retry Button */}
-                                      <Tooltip>
-                                        <TooltipTrigger asChild>
-                                          <Button
-                                            variant="ghost"
-                                            size="sm"
-                                            className="h-8 px-2 hover:bg-accent cursor-pointer"
-                                            onClick={() => {
-                                              if (!onSubmit) return;
-                                              // Find the user group just before this assistant group
-                                              const userGroup =
-                                                finalGroupedMessages
-                                                  .slice(0, groupIndex)
-                                                  .reverse()
-                                                  .find(
-                                                    (g) => g.type === 'user',
-                                                  );
-                                              if (!userGroup) return;
-                                              const userMessage =
-                                                userGroup.messages[0];
-                                              let prompt =
-                                                typeof userMessage.content ===
-                                                  'string'
-                                                  ? userMessage.content
-                                                  : '';
-                                              try {
-                                                const parsed =
-                                                  JSON.parse(prompt);
-                                                if (
-                                                  parsed &&
-                                                  typeof parsed.content ===
-                                                  'string'
-                                                ) {
-                                                  prompt = parsed.content;
-                                                }
-                                              } catch (e) { }
-                                              // Remove attachment info from prompt
-                                              prompt = prompt
-                                                .replace(
-                                                  /\[Uploaded File: .*?\]/g,
-                                                  '',
-                                                )
-                                                .trim();
-                                              if (
-                                                typeof setInputValue ===
-                                                'function'
-                                              )
-                                                setInputValue(prompt);
-                                              toast.success(
-                                                'Retrying previous prompt...',
-                                              );
-                                              onSubmit(prompt);
-                                              // Auto-scroll to bottom after retry
-                                              setTimeout(
-                                                () => scrollToBottom('smooth'),
-                                                100,
-                                              );
-                                            }}
-                                          >
-                                             <Image
-                                            src="/icons/rotate-ccw-light.svg"
-                                            alt="rotate Light Logo"
-                                            width={17}
-                                            height={17}
-                                            className="block dark:hidden mb-0"
-                                          />
-                                          <Image
-                                            src="/icons/rotate-ccw-dark.svg"
-                                            alt="rotate Dark Logo"
-                                            width={17}
-                                            height={17}
-                                            className="hidden dark:block mb-0"
-                                          />
-                                          </Button>
-                                        </TooltipTrigger>
-                                        <TooltipContent>
-                                          <p>Retry</p>
-                                        </TooltipContent>
-                                      </Tooltip>
-                                    </div>
-                                  </div>
-                                )}
-=======
->>>>>>> 59b70427
 
                               {groupIndex === finalGroupedMessages.length - 1 &&
                                 !readOnly &&
