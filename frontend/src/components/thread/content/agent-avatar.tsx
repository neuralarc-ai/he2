--- conflicted
+++ resolved
@@ -33,15 +33,9 @@
     return <HeliumLogo size={size} />;
   }
 
-<<<<<<< HEAD
-  const isSuna = agent?.metadata?.is_suna_default;
-  if (isSuna) {
-    return <HeliumLogo size={size} />;
-=======
   const isHelium = agent?.metadata?.is_helium_default;
   if (isHelium) {
-    return <KortixLogo size={size} />;
->>>>>>> 0807fea0
+    return <HeliumLogo size={size} />;
   }
 
   if (agent?.profile_image_url) {
