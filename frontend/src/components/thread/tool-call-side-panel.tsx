--- conflicted
+++ resolved
@@ -1008,14 +1008,10 @@
               damping: 35
             }
           }}
-<<<<<<< HEAD
           className={cn(
             'fixed top-3 right-2 bottom-4 shadow-[0px_12px_32px_0px_rgba(0,0,0,0.02)] border bg-gradient-to-bl from-green-500/10 to-blue-500/10 rounded-[22px] flex flex-col z-30 transition-[width] duration-200 ease-in-out will-change-[width]',
             widthClass,
           )}  
-=======
-          className="relative border-l flex flex-col z-30 w-1/2"
->>>>>>> 6445f7cd
           style={{
             overflow: 'hidden',
           }}
