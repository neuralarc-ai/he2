'use client';

import React, {
  useState,
  useRef,
  useEffect,
  forwardRef,
  useImperativeHandle,
} from 'react';
import { useAgents } from '@/hooks/react-query/agents/use-agents';
import { useAgentSelection } from '@/lib/stores/agent-selection-store';

import { Card, CardContent } from '@/components/ui/card';
import { handleFiles } from './file-upload-handler';
import { MessageInput } from './message-input';
import { AttachmentGroup } from '../attachment-group';
import { useModelSelection } from './_use-model-selection';
import { useFileDelete } from '@/hooks/react-query/files';
import { useQueryClient } from '@tanstack/react-query';
import { ToolCallInput } from './floating-tool-preview';
import { ChatSnack,type AgentStatus } from './chat-snack';
import { ArrowDown } from 'lucide-react';

import { IntegrationsRegistry } from '@/components/agents/integrations-registry';
import { Dialog, DialogContent, DialogHeader, DialogTitle } from '@/components/ui/dialog';
import { useSubscriptionData } from '@/contexts/SubscriptionContext';
import { isLocalMode } from '@/lib/config';
import { BillingModal } from '@/components/billing/billing-modal';
import { useRouter } from 'next/navigation';
import posthog from 'posthog-js';
import { BorderBeam } from '@/components/magicui/border-beam';

export interface ChatInputHandles {
  getPendingFiles: () => File[];
  clearPendingFiles: () => void;
}

export interface ChatInputProps {
  onSubmit: (
    message: string,
    options?: {
      model_name?: string;
      enable_thinking?: boolean;
      agent_id?: string;
      mode?: 'normal' | 'agent' | 'sandbox';
      enable_context_manager?: boolean;
      reasoning_effort?: string;
    },
  ) => void;
  placeholder?: string;
  loading?: boolean;
  disabled?: boolean;
  isAgentRunning?: boolean;
  onStopAgent?: () => void;
  autoFocus?: boolean;
  value?: string;
  onChange?: (value: string) => void;
  onFileBrowse?: () => void;
  sandboxId?: string;
  hideAttachments?: boolean;
  selectedAgentId?: string;
  onAgentSelect?: (agentId: string | undefined) => void;
  agentName?: string;
  messages?: any[];
  bgColor?: string;
  toolCalls?: ToolCallInput[];
  toolCallIndex?: number;
  showToolPreview?: boolean;
  onExpandToolPreview?: () => void;
  isLoggedIn?: boolean;
  enableAdvancedConfig?: boolean;
  onConfigureAgent?: (agentId: string) => void;
  hideAgentSelection?: boolean;
  defaultShowSnackbar?: 'tokens' | 'upgrade' | false;
  showToLowCreditUsers?: boolean;
  agentMetadata?: {
    is_suna_default?: boolean;
  };
  showScrollToBottomIndicator?: boolean;
  onScrollToBottom?: () => void;
}

export interface UploadedFile {
  name: string;
  path: string;
  size: number;
  type: string;
  localUrl?: string;
}



export const ChatInput = forwardRef<ChatInputHandles, ChatInputProps>(
  (
    {
      onSubmit,
      placeholder = 'Describe what you need help with...',
      loading = false,
      disabled = false,
      isAgentRunning = false,
      onStopAgent,
      autoFocus = true,
      value: controlledValue,
      onChange: controlledOnChange,
      onFileBrowse,
      sandboxId,
      hideAttachments = false,
      selectedAgentId,
      onAgentSelect,
      agentName,
      messages = [],
      bgColor = 'bg-card',
      toolCalls = [],
      toolCallIndex = 0,
      showToolPreview = false,
      onExpandToolPreview,
      isLoggedIn = true,
      enableAdvancedConfig = false,
      onConfigureAgent,
      hideAgentSelection = false,
      defaultShowSnackbar = false,
      showToLowCreditUsers = true,
      agentMetadata,
      showScrollToBottomIndicator = false,
      onScrollToBottom,
    },
    ref,
  ) => {
    const isControlled =
      controlledValue !== undefined && controlledOnChange !== undefined;
    const router = useRouter();

    const [uncontrolledValue, setUncontrolledValue] = useState('');
    const value = isControlled ? controlledValue : uncontrolledValue;

    const isSunaAgent = agentMetadata?.is_suna_default || false;

    const [uploadedFiles, setUploadedFiles] = useState<UploadedFile[]>([]);
    const [pendingFiles, setPendingFiles] = useState<File[]>([]);
    const [isUploading, setIsUploading] = useState(false);
    const [isDraggingOver, setIsDraggingOver] = useState(false);
    const [selectedMode, setSelectedMode] = useState<'normal' | 'agent' | 'sandbox'>('normal');

    const [registryDialogOpen, setRegistryDialogOpen] = useState(false);
    const [showSnackbar, setShowSnackbar] = useState(defaultShowSnackbar);
    const [userDismissedUsage, setUserDismissedUsage] = useState(false);
    const [billingModalOpen, setBillingModalOpen] = useState(false);
    const [wasManuallyStopped, setWasManuallyStopped] = useState(false);
    const {
      selectedModel,
      setSelectedModel: handleModelChange,
      subscriptionStatus,
      allModels: modelOptions,
      canAccessModel,
      getActualModelId,
      refreshCustomModels,
    } = useModelSelection();

    const { data: subscriptionData } = useSubscriptionData();
    const deleteFileMutation = useFileDelete();
    const queryClient = useQueryClient();

    const agentStatus: AgentStatus = (() => {
      if (isAgentRunning || loading) {
        return 'running';
      }
      if (wasManuallyStopped) {
        return 'stopped';
      }
      if (toolCalls && toolCalls.length > 0) {
        return 'completed';
      }
      return 'idle';
    })();
    // Show usage preview logic:
    // - Always show to free users when showToLowCreditUsers is true
    // - For paid users, only show when they're at 70% or more of their cost limit (30% or below remaining)
    const shouldShowUsage = !isLocalMode() && subscriptionData && showToLowCreditUsers && (() => {
      // Free users: always show
      if (subscriptionStatus === 'no_subscription') {
        return true;
      }

      // Paid users: only show when at 70% or more of cost limit
      const currentUsage = subscriptionData.current_usage || 0;
      const costLimit = subscriptionData.cost_limit || 0;

      if (costLimit === 0) return false; // No limit set

      return currentUsage >= (costLimit * 0.7); // 70% or more used (30% or less remaining)
    })();

    // Auto-show usage preview when we have subscription data
    useEffect(() => {
      if (shouldShowUsage && defaultShowSnackbar !== false && !userDismissedUsage && (showSnackbar === false || showSnackbar === defaultShowSnackbar)) {
        setShowSnackbar('upgrade');
      } else if (!shouldShowUsage && showSnackbar !== false) {
        setShowSnackbar(false);
      }
    }, [subscriptionData, showSnackbar, defaultShowSnackbar, shouldShowUsage, subscriptionStatus, showToLowCreditUsers, userDismissedUsage]);

    const textareaRef = useRef<HTMLTextAreaElement>(null);
    const fileInputRef = useRef<HTMLInputElement>(null);

    const { data: agentsResponse } = useAgents({}, { enabled: isLoggedIn });
    const agents = agentsResponse?.agents || [];

    const { initializeFromAgents } = useAgentSelection();
    useImperativeHandle(ref, () => ({
      getPendingFiles: () => pendingFiles,
      clearPendingFiles: () => setPendingFiles([]),
    }));

    useEffect(() => {
      if (agents.length > 0 && !onAgentSelect) {
        initializeFromAgents(agents);
      }
    }, [agents, onAgentSelect, initializeFromAgents]);



    useEffect(() => {
      if (autoFocus && textareaRef.current) {
        textareaRef.current.focus();
      }
    }, [autoFocus]);

    const handleSubmit = async (e: React.FormEvent) => {
      e.preventDefault();
      if (
        (!value.trim() && uploadedFiles.length === 0) ||
        loading ||
        (disabled && !isAgentRunning)
      )
        return;

      // if (isAgentRunning && onStopAgent) {
      //   onStopAgent();
      //   return;
      // }
      setWasManuallyStopped(false);
      let message = value;

      if (uploadedFiles.length > 0) {
        const fileInfo = uploadedFiles
          .map((file) => `[Uploaded File: ${file.path}]`)
          .join('\n');
        message = message ? `${message}\n\n${fileInfo}` : fileInfo;
      }

      let baseModelName = getActualModelId(selectedModel);
      let thinkingEnabled = false;
      if (selectedModel.endsWith('-thinking')) {
        baseModelName = getActualModelId(selectedModel.replace(/-thinking$/, ''));
        thinkingEnabled = true;
      }

      // Determine mode-based configuration
      const modeConfig = getModeConfiguration(selectedMode, thinkingEnabled);

      posthog.capture("task_prompt_submitted", { message });

      onSubmit(message, {
        agent_id: selectedAgentId,
        model_name: baseModelName,
        enable_thinking: thinkingEnabled,
        ...modeConfig,
      });

      if (!isControlled) {
        setUncontrolledValue('');
      }

      setUploadedFiles([]);
    };
<<<<<<< HEAD

    // Helper function to get mode-based configuration
    const getModeConfiguration = (mode: string, thinkingEnabled: boolean) => {
      switch(mode) {
        case 'normal':
          return {
            enable_context_manager: false,
            reasoning_effort: 'low'
          };
        case 'agent':
          return {
            enable_context_manager: true,
            reasoning_effort: thinkingEnabled ? 'medium' : 'low'
          };
        case 'sandbox':
          return {
            enable_context_manager: true,
            reasoning_effort: thinkingEnabled ? 'high' : 'medium'
          };
        default:
          return {
            enable_context_manager: false,
            reasoning_effort: 'low'
          };
      }
    };

=======
    const handleStopAgent = () => {
      if (onStopAgent) {
        onStopAgent();
        setWasManuallyStopped(true);
      }
    };
>>>>>>> a4a09622
    const handleChange = (e: React.ChangeEvent<HTMLTextAreaElement>) => {
      const newValue = e.target.value;
      if (isControlled) {
        controlledOnChange(newValue);
      } else {
        setUncontrolledValue(newValue);
      }
    };

    // Auto-switch to sandbox mode when files are uploaded
    useEffect(() => {
      if (uploadedFiles.length > 0 && selectedMode !== 'sandbox') {
        setSelectedMode('sandbox');
      }
    }, [uploadedFiles.length, selectedMode]);

    const handleTranscription = (transcribedText: string) => {
      const currentValue = isControlled ? controlledValue : uncontrolledValue;
      const newValue = currentValue ? `${currentValue} ${transcribedText}` : transcribedText;

      if (isControlled) {
        controlledOnChange(newValue);
      } else {
        setUncontrolledValue(newValue);
      }
    };

    const removeUploadedFile = async (index: number) => {
      const fileToRemove = uploadedFiles[index];

      // Clean up local URL if it exists
      if (fileToRemove.localUrl) {
        URL.revokeObjectURL(fileToRemove.localUrl);
      }

      // Remove from local state immediately for responsive UI
      setUploadedFiles((prev) => prev.filter((_, i) => i !== index));
      if (!sandboxId && pendingFiles.length > index) {
        setPendingFiles((prev) => prev.filter((_, i) => i !== index));
      }

      // Check if file is referenced in existing chat messages before deleting from server
      const isFileUsedInChat = messages.some(message => {
        const content = typeof message.content === 'string' ? message.content : '';
        return content.includes(`[Uploaded File: ${fileToRemove.path}]`);
      });

      // Only delete from server if file is not referenced in chat history
      if (sandboxId && fileToRemove.path && !isFileUsedInChat) {
        deleteFileMutation.mutate({
          sandboxId,
          filePath: fileToRemove.path,
        }, {
          onError: (error) => {
            console.error('Failed to delete file from server:', error);
          }
        });
      } else {
        // File exists in chat history, don't delete from server
      }
    };

    const handleDragOver = (e: React.DragEvent<HTMLDivElement>) => {
      e.preventDefault();
      e.stopPropagation();
      setIsDraggingOver(true);
    };

    const handleDragLeave = (e: React.DragEvent<HTMLDivElement>) => {
      e.preventDefault();
      e.stopPropagation();
      setIsDraggingOver(false);
    };

    return (
      <div className="mx-auto w-full max-w-5xl relative">
        <div className="relative">
          <ChatSnack
            toolCalls={toolCalls}
            toolCallIndex={toolCallIndex}
            onExpandToolPreview={onExpandToolPreview}
            agentStatus={agentStatus}
            agentName={agentName}
            showToolPreview={showToolPreview}
            showUsagePreview={showSnackbar}
            subscriptionData={subscriptionData}
            onCloseUsage={() => { setShowSnackbar(false); setUserDismissedUsage(true); }}
            onOpenUpgrade={() => setBillingModalOpen(true)}
            isVisible={showToolPreview || !!showSnackbar}
          />

          {/* Scroll to bottom button */}
          {showScrollToBottomIndicator && onScrollToBottom && (
            <button
              onClick={onScrollToBottom}
              className={`absolute cursor-pointer right-3 z-50 w-8 h-8 rounded-full bg-card border border-border transition-all duration-200 hover:scale-105 flex items-center justify-center ${showToolPreview || !!showSnackbar ? '-top-12' : '-top-5'
                }`}
              title="Scroll to bottom"
            >
              <ArrowDown className="w-4 h-4 text-muted-foreground" />
            </button>
          )}
          <Card
            className={`-mb-2 shadow-none w-full max-w-5xl mx-auto bg-transparent border-none overflow-visible ${enableAdvancedConfig && selectedAgentId ? '' : 'rounded-3xl'} relative z-10`}
            onDragOver={handleDragOver}
            onDragLeave={handleDragLeave}
            onDrop={(e) => {
              e.preventDefault();
              e.stopPropagation();
              setIsDraggingOver(false);
              if (fileInputRef.current && e.dataTransfer.files.length > 0) {
                const files = Array.from(e.dataTransfer.files);
                handleFiles(
                  files,
                  sandboxId,
                  setPendingFiles,
                  setUploadedFiles,
                  setIsUploading,
                  messages,
                  queryClient,
                );
              }
            }}
          >
            <div className="w-full text-sm flex flex-col justify-between items-start rounded-lg">
              <CardContent className={`w-full p-2 pt-0 pb-3 bg-white dark:bg-sidebar-accent rounded-3xl relative overflow-hidden`}>
                {/* Border Beam Effect */}
                <div className="absolute inset-0 rounded-[inherit] overflow-hidden">
                  <BorderBeam 
                    duration={4}
                    borderWidth={1}
                    size={240}
                    className="from-transparent via-helium-blue to-transparent"
                  />
                  <BorderBeam 
                    duration={4}
                    borderWidth={1}
                    delay={2}
                    size={240}
                    className="from-transparent via-helium-green to-transparent"
                  />
                </div>
                <AttachmentGroup
                  files={uploadedFiles || []}
                  sandboxId={sandboxId}
                  onRemove={removeUploadedFile}
                  layout="inline"
                  maxHeight="180px"
                  showPreviews={true}
                />
                <MessageInput
                  ref={textareaRef}
                  value={value}
                  onChange={handleChange}
                  onSubmit={handleSubmit}
                  onTranscription={handleTranscription}
                  placeholder={placeholder}
                  loading={loading}
                  disabled={disabled}
                  isAgentRunning={isAgentRunning}
                  onStopAgent={handleStopAgent}
                  isDraggingOver={isDraggingOver}
                  uploadedFiles={uploadedFiles}

                  fileInputRef={fileInputRef}
                  isUploading={isUploading}
                  sandboxId={sandboxId}
                  setPendingFiles={setPendingFiles}
                  setUploadedFiles={setUploadedFiles}
                  setIsUploading={setIsUploading}
                  hideAttachments={hideAttachments}
                  messages={messages}

                  selectedModel={selectedModel}
                  onModelChange={handleModelChange}
                  modelOptions={modelOptions}
                  subscriptionStatus={subscriptionStatus}
                  canAccessModel={canAccessModel}
                  refreshCustomModels={refreshCustomModels}
                  isLoggedIn={isLoggedIn}

                  selectedAgentId={selectedAgentId}
                  onAgentSelect={onAgentSelect}
                  hideAgentSelection={hideAgentSelection}
<<<<<<< HEAD
                  selectedMode={selectedMode}
                  onModeChange={setSelectedMode}
=======
                  onOpenIntegrations={() => setRegistryDialogOpen(true)}
                  onOpenInstructions={() => router.push(`/agents/config/${selectedAgentId}?tab=configuration&accordion=instructions`)}
                  onOpenKnowledge={() => router.push(`/agents/config/${selectedAgentId}?tab=configuration&accordion=knowledge`)}
                  onOpenTriggers={() => router.push(`/agents/config/${selectedAgentId}?tab=configuration&accordion=triggers`)}
                  onOpenWorkflows={() => router.push(`/agents/config/${selectedAgentId}?tab=configuration&accordion=workflows`)}
>>>>>>> a4a09622
                />
              </CardContent>
            </div>
          </Card>

          <Dialog open={registryDialogOpen} onOpenChange={setRegistryDialogOpen}>
            <DialogContent className="p-0 max-w-6xl h-[90vh] overflow-hidden">
              <DialogHeader className="sr-only">
                <DialogTitle>Integrations</DialogTitle>
              </DialogHeader>
              <IntegrationsRegistry
                showAgentSelector={true}
                selectedAgentId={selectedAgentId}
                onAgentChange={onAgentSelect}
                onToolsSelected={(profileId, selectedTools, appName, appSlug) => {
                  // Save to workflow or perform other action here
                }}
              />
            </DialogContent>
          </Dialog>
          <BillingModal
            open={billingModalOpen}
            onOpenChange={setBillingModalOpen}
          />
        </div>
      </div>
    );
  },
);

ChatInput.displayName = 'ChatInput';<|MERGE_RESOLUTION|>--- conflicted
+++ resolved
@@ -273,7 +273,6 @@
 
       setUploadedFiles([]);
     };
-<<<<<<< HEAD
 
     // Helper function to get mode-based configuration
     const getModeConfiguration = (mode: string, thinkingEnabled: boolean) => {
@@ -301,14 +300,12 @@
       }
     };
 
-=======
     const handleStopAgent = () => {
       if (onStopAgent) {
         onStopAgent();
         setWasManuallyStopped(true);
       }
     };
->>>>>>> a4a09622
     const handleChange = (e: React.ChangeEvent<HTMLTextAreaElement>) => {
       const newValue = e.target.value;
       if (isControlled) {
@@ -493,16 +490,13 @@
                   selectedAgentId={selectedAgentId}
                   onAgentSelect={onAgentSelect}
                   hideAgentSelection={hideAgentSelection}
-<<<<<<< HEAD
                   selectedMode={selectedMode}
                   onModeChange={setSelectedMode}
-=======
                   onOpenIntegrations={() => setRegistryDialogOpen(true)}
                   onOpenInstructions={() => router.push(`/agents/config/${selectedAgentId}?tab=configuration&accordion=instructions`)}
                   onOpenKnowledge={() => router.push(`/agents/config/${selectedAgentId}?tab=configuration&accordion=knowledge`)}
                   onOpenTriggers={() => router.push(`/agents/config/${selectedAgentId}?tab=configuration&accordion=triggers`)}
                   onOpenWorkflows={() => router.push(`/agents/config/${selectedAgentId}?tab=configuration&accordion=workflows`)}
->>>>>>> a4a09622
                 />
               </CardContent>
             </div>
