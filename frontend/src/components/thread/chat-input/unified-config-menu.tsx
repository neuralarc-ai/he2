--- conflicted
+++ resolved
@@ -169,11 +169,7 @@
                                     {renderAgentIcon(displayAgent)}
                                 </div>
                                 <span className="truncate text-sm">
-<<<<<<< HEAD
                                     {displayAgent?.name || 'Helium'}
-=======
-                                    {displayAgent?.name || 'Helio'}
->>>>>>> 792a8cfb
                                 </span>
                                 <ChevronDown size={12} className="opacity-60" />
                             </div>
