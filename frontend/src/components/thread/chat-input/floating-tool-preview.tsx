import React from 'react';
import { motion, AnimatePresence } from 'framer-motion';
import { CircleDashed, Maximize2 } from 'lucide-react';
import { getToolIcon, getUserFriendlyToolName } from '@/components/thread/utils';
import { cn } from '@/lib/utils';
import Image from 'next/image';
export type AgentStatus = 'running' | 'stopped' | 'idle' | 'completed';

export interface ToolCallInput {
  assistantCall: {
    content?: string;
    name?: string;
    timestamp?: string;
  };
  toolResult?: {
    content?: string;
    isSuccess?: boolean;
    timestamp?: string;
  };
  messages?: any[];
}

interface FloatingToolPreviewProps {
  toolCalls: ToolCallInput[];
  currentIndex: number;
  onExpand: () => void;
  agentName?: string;
  isVisible: boolean;
  // Indicators for multiple notification types (not tool calls)
  showIndicators?: boolean;
  indicatorIndex?: number;
  indicatorTotal?: number;
  onIndicatorClick?: (index: number) => void;
}

const FLOATING_LAYOUT_ID = 'tool-panel-float';
const CONTENT_LAYOUT_ID = 'tool-panel-content';

const getToolResultStatus = (toolCall: any): boolean => {
  const content = toolCall?.toolResult?.content;
  if (!content) return toolCall?.toolResult?.isSuccess ?? true;

  const safeParse = (data: any) => {
    try { return typeof data === 'string' ? JSON.parse(data) : data; }
    catch { return null; }
  };

  const parsed = safeParse(content);
  if (!parsed) return toolCall?.toolResult?.isSuccess ?? true;

  if (parsed.content) {
    const inner = safeParse(parsed.content);
    if (inner?.tool_execution?.result?.success !== undefined) {
      return inner.tool_execution.result.success;
    }
  }
  const success = parsed.tool_execution?.result?.success ??
    parsed.result?.success ??
    parsed.success;

  return success !== undefined ? success : (toolCall?.toolResult?.isSuccess ?? true);
};

export const FloatingToolPreview: React.FC<FloatingToolPreviewProps> = ({
  toolCalls,
  currentIndex,
  onExpand,
  agentName,
  isVisible,
  showIndicators = false,
  indicatorIndex = 0,
  indicatorTotal = 1,
  onIndicatorClick,
}) => {
  const [isExpanding, setIsExpanding] = React.useState(false);
  const currentToolCall = toolCalls[currentIndex];
  const totalCalls = toolCalls.length;

  React.useEffect(() => {
    if (isVisible) {
      setIsExpanding(false);
    }
  }, [isVisible]);

  if (!currentToolCall || totalCalls === 0) return null;

  const toolName = currentToolCall.assistantCall?.name || 'Tool Call';
  const CurrentToolIcon = getToolIcon(toolName);
  const isStreaming = currentToolCall.toolResult?.content === 'STREAMING';
  const isSuccess = isStreaming ? true : getToolResultStatus(currentToolCall);

  const handleClick = () => {
    setIsExpanding(true);
    requestAnimationFrame(() => {
      onExpand();
    });
  };

  return (
    <AnimatePresence>
      {isVisible && (
        <motion.div
          layoutId={FLOATING_LAYOUT_ID}
          layout
          transition={{
            layout: {
              type: "spring",
              stiffness: 300,
              damping: 30
            }
          }}
          className="-mb-4 w-full"
          style={{ pointerEvents: 'auto' }}
        >
          <motion.div
            layoutId={CONTENT_LAYOUT_ID}
<<<<<<< HEAD
            className="bg-white dark:bg-sidebar-accent border border-gray-200 dark:border-ring/50 rounded-xl shadow-[0px_12px_32px_0px_rgba(0,0,0,0.05)] p-3 w-full cursor-pointer group transition-colors"
=======
            whileHover={{ scale: 1.01 }}
            whileTap={{ scale: 0.99 }}
            className="bg-card border border-border rounded-3xl p-2 w-full cursor-pointer group"
>>>>>>> 6445f7cd
            onClick={handleClick}
            style={{ opacity: isExpanding ? 0 : 1 }}
          >
            <div className="flex items-center gap-3">
              <div className="flex-shrink-0">
                <motion.div
                  layoutId="tool-icon"
                  className={cn(
                    "w-10 h-10 rounded-2xl flex items-center justify-center",
                    isStreaming
                      ? "bg-blue-50 dark:bg-blue-900/20 border border-blue-200 dark:border-blue-800"
                      : isSuccess
                        ? "bg-green-50 dark:bg-green-900/20 border border-green-300 dark:border-green-800"
                        : "bg-red-50 dark:bg-red-900/20 border border-red-200 dark:border-red-800"
                  )}
                  style={{ opacity: isExpanding ? 0 : 1 }}
                >
                  {isStreaming ? (
                    <CircleDashed className="h-5 w-5 text-blue-500 dark:text-blue-400 animate-spin" style={{ opacity: isExpanding ? 0 : 1 }} />
                  ) : (
                    <CurrentToolIcon className="h-5 w-5 text-foreground" style={{ opacity: isExpanding ? 0 : 1 }} />
                  )}
                </motion.div>
              </div>

              <div className="flex-1 min-w-0" style={{ opacity: isExpanding ? 0 : 1 }}>
                <motion.div layoutId="tool-title" className="flex items-center gap-2 mb-1">
                  <h4 className="text-sm font-medium text-foreground truncate">
                    {getUserFriendlyToolName(toolName)}
                  </h4>
                </motion.div>

                <motion.div layoutId="tool-status" className="flex items-center gap-2">
                  <div className={cn(
                    "w-2 h-2 rounded-full",
                    isStreaming
                      ? "bg-blue-500 animate-pulse"
                      : isSuccess
                        ? "bg-green-500"
                        : "bg-red-500"
                  )} />
                  <span className="text-xs text-muted-foreground truncate">
                    {isStreaming
                      ? `${agentName || 'Suna'} is working...`
                      : isSuccess
                        ? "Success"
                        : "Failed"
                    }
                  </span>
                </motion.div>
              </div>

              {/* Step count and expand button */}
              <div className="flex items-center gap-3 flex-shrink-0" style={{ opacity: isExpanding ? 0 : 1 }}>
                {/* Step count */}
                <span className="text-xs text-gray-500 dark:text-gray-400 font-medium">
                  {currentIndex + 1} / {totalCalls}
                </span>

                {/* Expand button */}
                {/* <ChevronUp className="h-4 w-4 text-gray-400 dark:text-gray-500 group-hover:text-gray-600 dark:group-hover:text-gray-300 transition-colors" /> */}
                <Image src="/icons/chevron-up-light.svg" alt="expand" width={20} height={20} className="block dark:hidden mb-0" />  
                <Image src="/icons/chevron-up-dark.svg" alt="expand" width={20} height={20} className="hidden dark:block mb-0" />
              </div>
            </div>
          </motion.div>
        </motion.div>
      )}
    </AnimatePresence>
  );
}; <|MERGE_RESOLUTION|>--- conflicted
+++ resolved
@@ -114,13 +114,7 @@
         >
           <motion.div
             layoutId={CONTENT_LAYOUT_ID}
-<<<<<<< HEAD
             className="bg-white dark:bg-sidebar-accent border border-gray-200 dark:border-ring/50 rounded-xl shadow-[0px_12px_32px_0px_rgba(0,0,0,0.05)] p-3 w-full cursor-pointer group transition-colors"
-=======
-            whileHover={{ scale: 1.01 }}
-            whileTap={{ scale: 0.99 }}
-            className="bg-card border border-border rounded-3xl p-2 w-full cursor-pointer group"
->>>>>>> 6445f7cd
             onClick={handleClick}
             style={{ opacity: isExpanding ? 0 : 1 }}
           >
