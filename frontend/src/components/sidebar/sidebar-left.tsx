'use client';

import * as React from 'react';
import Link from 'next/link';
<<<<<<< HEAD
import { Bot, Menu, Store, Plus, Zap, ChevronRight, Loader2, Book, Building2 } from 'lucide-react';
=======
import { Menu, Store, Zap, Loader2, Settings } from 'lucide-react';
>>>>>>> c9c64bab

import { NavAgents } from '@/components/sidebar/nav-agents';
import { NavUserWithTeams } from '@/components/sidebar/nav-user-with-teams';
import { HeliumLogo } from '@/components/sidebar/helium-logo';
import { CTACard } from '@/components/sidebar/cta';
import {
  Sidebar,
  SidebarContent,
  SidebarFooter,
  SidebarGroup,
  SidebarHeader,
  SidebarMenuButton,
  SidebarRail,
  SidebarTrigger,
  useSidebar,
} from '@/components/ui/sidebar';

import { useEffect, useState } from 'react';
import { createClient } from '@/lib/supabase/client';
import {
  Tooltip,
  TooltipContent,
  TooltipTrigger,
} from '@/components/ui/tooltip';
import { Button } from '@/components/ui/button';
import { useIsMobile } from '@/hooks/use-mobile';
import { cn } from '@/lib/utils';
import { usePathname, useSearchParams } from 'next/navigation';
import { useFeatureFlags } from '@/lib/feature-flags';
import posthog from 'posthog-js';
import Image from 'next/image'
// Custom Plus Icon component using the plus.svg
const PlusIcon = ({ className }: { className?: string }) => (
  <svg 
    width="16" 
    height="16" 
    viewBox="0 0 24 24" 
    fill="none" 
    xmlns="http://www.w3.org/2000/svg"
    className={className}
  >
    <path 
      d="M12 5V19" 
      stroke="currentColor" 
      strokeLinecap="round" 
      strokeLinejoin="round"
    />
    <path 
      d="M5 12H19" 
      stroke="currentColor" 
      strokeLinecap="round" 
      strokeLinejoin="round"
    />
  </svg>
);

// Custom Agent Icon component using the agent.svg
const AgentIcon = ({ className }: { className?: string }) => (
  <svg 
    width="16" 
    height="16" 
    viewBox="0 0 24 24" 
    fill="none" 
    xmlns="http://www.w3.org/2000/svg"
    className={className}
  >
    <path 
      d="M17.3333 9.92285H6.66667C5.19391 9.92285 4 11.1627 4 12.6921V18.2305C4 19.7599 5.19391 20.9998 6.66667 20.9998H17.3333C18.8061 20.9998 20 19.7599 20 18.2305V12.6921C20 11.1627 18.8061 9.92285 17.3333 9.92285Z" 
      stroke="currentColor" 
      strokeLinecap="round" 
      strokeLinejoin="round"
    />
    <path 
      d="M7.99984 16.8464C8.73622 16.8464 9.33317 16.2265 9.33317 15.4618C9.33317 14.6971 8.73622 14.0771 7.99984 14.0771C7.26346 14.0771 6.6665 14.6971 6.6665 15.4618C6.6665 16.2265 7.26346 16.8464 7.99984 16.8464Z" 
      stroke="currentColor" 
      strokeLinecap="round" 
      strokeLinejoin="round"
    />
    <path 
      d="M15.9998 16.8464C16.7362 16.8464 17.3332 16.2265 17.3332 15.4618C17.3332 14.6971 16.7362 14.0771 15.9998 14.0771C15.2635 14.0771 14.6665 14.6971 14.6665 15.4618C14.6665 16.2265 15.2635 16.8464 15.9998 16.8464Z" 
      stroke="currentColor" 
      strokeLinecap="round" 
      strokeLinejoin="round"
    />
    <path 
      d="M12 4V9.53846" 
      stroke="currentColor" 
      strokeLinecap="round" 
      strokeLinejoin="round"
    />
    <path 
      d="M11.9998 5.76923C12.7362 5.76923 13.3332 5.14932 13.3332 4.38462C13.3332 3.61991 12.7362 3 11.9998 3C11.2635 3 10.6665 3.61991 10.6665 4.38462C10.6665 5.14932 11.2635 5.76923 11.9998 5.76923Z" 
      fill="currentColor" 
      stroke="currentColor" 
      strokeLinecap="round" 
      strokeLinejoin="round"
    />
  </svg>
);

// Floating mobile menu button component
function FloatingMobileMenuButton() {
  const { setOpenMobile, openMobile } = useSidebar();
  const isMobile = useIsMobile();

  if (!isMobile || openMobile) return null;

  return (
    <div className="fixed top-6 left-4 z-50 md:hidden">
      <Tooltip>
        <TooltipTrigger asChild>
          <Button
            onClick={() => setOpenMobile(true)}
            size="icon"
            className="h-12 w-12 rounded-full bg-transparent text-foreground shadow-none hover:bg-transparent transition-all duration-200 hover:scale-105 active:scale-95 touch-manipulation"
            aria-label="Open menu"
          >
           <Image
                                src="/icons/menu-light.svg"
                                alt="menu Light Logo"
                                width={22}
                                height={22}
                                className="block dark:hidden mb-0"
                              />
                           
                              <Image
                                src="/icons/menu-dark.svg"
                                alt="menu Dark Logo"
                                width={22}
                                height={22}
                                className="hidden dark:block mb-0"
                              />
          </Button>
        </TooltipTrigger>
        <TooltipContent side="bottom">
          Open menu
        </TooltipContent>
      </Tooltip>
    </div>
  );
}

export function SidebarLeft({
  ...props
}: React.ComponentProps<typeof Sidebar>) {
  const { state, setOpen, setOpenMobile } = useSidebar();
  const isMobile = useIsMobile();
  const [user, setUser] = useState<{
    name: string;
    email: string;
    avatar: string;
  }>({
    name: 'Loading...',
    email: 'loading@example.com',
    avatar: '',
  });

  const pathname = usePathname();
  const searchParams = useSearchParams();
  const { flags, loading: flagsLoading } = useFeatureFlags(['custom_agents']);
  const customAgentsEnabled = flags.custom_agents;


  // Close mobile menu on page navigation
  useEffect(() => {
    if (isMobile) {
      setOpenMobile(false);
    }
  }, [pathname, searchParams, isMobile, setOpenMobile]);

  
  useEffect(() => {
    const fetchUserData = async () => {
      const supabase = createClient();
      const { data } = await supabase.auth.getUser();

      if (data.user) {
        setUser({
          name:
            data.user.user_metadata?.name ||
            data.user.email?.split('@')[0] ||
            'User',
          email: data.user.email || '',
          avatar: data.user.user_metadata?.avatar_url || '',
        });
      }
    };

    fetchUserData();
  }, []);

  useEffect(() => {
    const handleKeyDown = (event: KeyboardEvent) => {
      if ((event.metaKey || event.ctrlKey) && event.key === 'b') {
        event.preventDefault();
        setOpen(!state.startsWith('expanded'));
        window.dispatchEvent(
          new CustomEvent('sidebar-left-toggled', {
            detail: { expanded: !state.startsWith('expanded') },
          }),
        );
      }
    };

    window.addEventListener('keydown', handleKeyDown);
    return () => window.removeEventListener('keydown', handleKeyDown);
  }, [state, setOpen]);




  return (
    <Sidebar
      collapsible="icon"
      className="bg-background/95 backdrop-blur-sm [&::-webkit-scrollbar]:hidden [-ms-overflow-style:'none'] [scrollbar-width:'none']"
      {...props}
    >
      <SidebarHeader className="px-2 py-2">
        <div className="flex h-[40px] items-center px-1 relative">
          <Link href="/dashboard" className="flex-shrink-0" onClick={() => isMobile && setOpenMobile(false)}>
            <HeliumLogo size={18} />
          </Link>
          {state !== 'collapsed' && (
            <div className="ml-2 transition-all duration-200 ease-in-out whitespace-nowrap">
            </div>
          )}
          <div className="ml-auto flex items-center gap-2">
            {state !== 'collapsed' && !isMobile && (
              <Tooltip>
                <TooltipTrigger asChild>
                  <SidebarTrigger className="h-8 w-8" />
                </TooltipTrigger>
                <TooltipContent>Toggle sidebar (CMD+B)</TooltipContent>
              </Tooltip>
            )}
          </div>
        </div>
        {state === 'collapsed' && (
          <div className="mt-2 flex justify-center">
            <Tooltip>
              <TooltipTrigger asChild>
                <SidebarTrigger className="h-8 w-8" />
              </TooltipTrigger>
              <TooltipContent>Toggle sidebar (CMD+B)</TooltipContent>
            </Tooltip>
          </div>
        )}
      </SidebarHeader>
      <SidebarContent className="[&::-webkit-scrollbar]:hidden [-ms-overflow-style:'none'] [scrollbar-width:'none']">
        <SidebarGroup>
          <Link href="/dashboard">
            <SidebarMenuButton 
              className={cn('touch-manipulation', {
                'bg-accent px-4 text-accent-foreground font-medium': pathname === '/dashboard',
              })} 
              onClick={() => {
                posthog.capture('new_task_clicked');
                if (isMobile) setOpenMobile(false);
              }}
            >
            <Image
                                src="/icons/plus-light.svg"
                                alt="plus Light Logo"
                                width={22}
                                height={22}
                                className="block dark:hidden mb-0 mr-1"
                              />
                           
                              <Image
                                src="/icons/plus-dark.svg"
                                alt="plus Dark Logo"
                                width={22}
                                height={22}
                                className="hidden dark:block mb-0 mr-1"
                              />
              <span className="flex items-center justify-between w-full">
                New Task
              </span>
            </SidebarMenuButton>
          </Link>
          {!flagsLoading && customAgentsEnabled && (
            <Link href="/agents?tab=my-agents">
              <SidebarMenuButton 
                className={cn('touch-manipulation', {
                  'bg-accent text-accent-foreground font-medium': pathname === '/agents' && (searchParams.get('tab') === 'my-agents' || searchParams.get('tab') === null),
                })} 
                onClick={() => {
                  if (isMobile) setOpenMobile(false);
                }}
              >
             <Image
                                src="/icons/bot-light.svg"
                                alt="bot Light Logo"
                                width={20}
                                height={20}
                                className="block dark:hidden mb-1 mr-1"
                              />
                           
                              <Image
                                src="/icons/bot-dark.svg"
                                alt="bot Dark Logo"
                                width={20}
                                height={20}
                                className="hidden dark:block mb-1 mr-1"
                              />
                <span className="flex items-center justify-between w-full">
                  My Agents
                </span>
              </SidebarMenuButton>
            </Link>
          )}

          {/* Prompt Library */}
          <SidebarMenu>
            <SidebarMenuItem>
              <SidebarMenuButton 
                asChild 
                isActive={pathname === '/prompt-library'}
                onClick={() => {
                  if (isMobile) setOpenMobile(false);
                }}
                className="touch-manipulation"
              >
                <Link href="/prompt-library" className="flex items-center">
                  <Book className="h-4 w-4 mr-1" strokeWidth={1} />
                  <span>Prompt Library</span>
                </Link>
              </SidebarMenuButton>
            </SidebarMenuItem>
          </SidebarMenu>


        </SidebarGroup>
        <NavAgents />
      </SidebarContent>
      {/* {state !== 'collapsed' && (
        <div className="px-3 py-2">
          <CTACard />
        </div>
      )} */}
      <SidebarFooter>
        <NavUserWithTeams user={user} />
      </SidebarFooter>
      <SidebarRail />

    </Sidebar>
  );
}

// Export the floating button so it can be used in the layout
export { FloatingMobileMenuButton };<|MERGE_RESOLUTION|>--- conflicted
+++ resolved
@@ -2,11 +2,7 @@
 
 import * as React from 'react';
 import Link from 'next/link';
-<<<<<<< HEAD
-import { Bot, Menu, Store, Plus, Zap, ChevronRight, Loader2, Book, Building2 } from 'lucide-react';
-=======
-import { Menu, Store, Zap, Loader2, Settings } from 'lucide-react';
->>>>>>> c9c64bab
+import { Bot, Menu, Store, Plus, Zap, ChevronRight, Loader2, Book, Building2, Settings } from 'lucide-react';
 
 import { NavAgents } from '@/components/sidebar/nav-agents';
 import { NavUserWithTeams } from '@/components/sidebar/nav-user-with-teams';
