--- conflicted
+++ resolved
@@ -59,13 +59,8 @@
   const { avatar, color } = getAgentStyling();
 
   const agentAvatarComponent = React.useMemo(() => {
-<<<<<<< HEAD
-    if (isSunaAgent) {
+    if (isHeliumAgent) {
       return <HeliumLogo size={16} />;
-=======
-    if (isHeliumAgent) {
-      return <KortixLogo size={16} />;
->>>>>>> 0807fea0
     }
     if (agent.profile_image_url) {
       return (
@@ -79,13 +74,8 @@
     if (avatar) {
       return <div className="text-base leading-none">{avatar}</div>;
     }
-<<<<<<< HEAD
     return <HeliumLogo size={16} />;
-  }, [agent.profile_image_url, agent.name, avatar, isSunaAgent]);
-=======
-    return <KortixLogo size={16} />;
   }, [agent.profile_image_url, agent.name, avatar, isHeliumAgent]);
->>>>>>> 0807fea0
 
   const initiateAgentMutation = useInitiateAgentWithInvalidation();
   const addUserMessageMutation = useAddUserMessageMutation();
@@ -359,13 +349,8 @@
             emptyStateComponent={
               <div className="flex flex-col items-center text-center text-muted-foreground/80">
                 <div className="flex w-20 aspect-square items-center justify-center rounded-2xl bg-muted-foreground/10 p-4 mb-4">
-<<<<<<< HEAD
-                  {isSunaAgent ? (
+                  {isHeliumAgent ? (
                     <HeliumLogo size={36} />
-=======
-                  {isHeliumAgent ? (
-                    <KortixLogo size={36} />
->>>>>>> 0807fea0
                   ) : agent.profile_image_url ? (
                     <img 
                       src={agent.profile_image_url} 
