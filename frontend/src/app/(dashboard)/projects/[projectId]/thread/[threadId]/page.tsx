--- conflicted
+++ resolved
@@ -790,11 +790,7 @@
 
         <div
           className={cn(
-<<<<<<< HEAD
-            'fixed bottom-0 z-20 bg-gradient-to-t from-background via-background/90 to-transparent pt-16 pb-6',
-=======
             'fixed bottom-0 z-20 bg-gradient-to-t from-background via-background/90 to-transparent pt-16',
->>>>>>> 59b70427
             'transition-[left,right] duration-200 ease-in-out will-change-[left,right]',
             leftSidebarState === 'expanded'
               ? 'left-[72px] md:left-[256px]'
@@ -803,11 +799,7 @@
                 : 'left-[50px]',
             isSidePanelOpen
               ? leftSidebarState === 'expanded'
-<<<<<<< HEAD
-                ? 'right-[45.5vw] 2xl:right-[45.5vw] xl:right-[45.4vw] lg:right-[45.5vw]'
-=======
                 ? 'right-[45vw] 2xl:right-[45vw] xl:right-[44vw] lg:right-[43vw]'
->>>>>>> 59b70427
                 : 'right-[51vw]'
               : 'right-0',
             isMobile ? 'left-0 right-0 pb-6' : '',
@@ -822,11 +814,7 @@
             <div
               className={cn(
                 'w-full',
-<<<<<<< HEAD
-                isSidePanelOpen ? 'max-w-3xl' : 'max-w-3xl',
-=======
                 isSidePanelOpen ? 'max-w-3xl' : 'max-w-4xl',
->>>>>>> 59b70427
               )}
             >
               <ChatInput
