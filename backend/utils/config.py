"""
Configuration management.

This module provides a centralized way to access configuration settings and
environment variables across the application. It supports different environment
modes (development, staging, production) and provides validation for required
values.

Usage:
    from utils.config import config
    
    # Access configuration values
    api_key = config.OPENAI_API_KEY
    env_mode = config.ENV_MODE
"""

import os
from enum import Enum
from typing import Dict, Any, Optional, get_type_hints, Union
from dotenv import load_dotenv
import logging

logger = logging.getLogger(__name__)

class EnvMode(Enum):
    """Environment mode enumeration."""
    LOCAL = "local"
    STAGING = "staging"
    PRODUCTION = "production"

class Configuration:
    """
    Centralized configuration for AgentPress backend.
    
    This class loads environment variables and provides type checking and validation.
    Default values can be specified for optional configuration items.
    """
    
    # Environment mode
    ENV_MODE: EnvMode = EnvMode.LOCAL
    
    # Subscription tier IDs - Production
    STRIPE_FREE_TIER_ID_PROD: str = 'price_1RILb4G6l1KZGqIrK4QLrx9i'
    STRIPE_TIER_2_20_ID_PROD: str = 'price_1RILb4G6l1KZGqIrhomjgDnO'
    STRIPE_TIER_6_50_ID_PROD: str = 'price_1RILb4G6l1KZGqIr5q0sybWn'
    STRIPE_TIER_12_100_ID_PROD: str = 'price_1RILb4G6l1KZGqIr5Y20ZLHm'
    STRIPE_TIER_25_200_ID_PROD: str = 'price_1RILb4G6l1KZGqIrGAD8rNjb'
    STRIPE_TIER_50_400_ID_PROD: str = 'price_1RILb4G6l1KZGqIruNBUMTF1'
    STRIPE_TIER_125_800_ID_PROD: str = 'price_1RILb3G6l1KZGqIrbJA766tN'
    STRIPE_TIER_200_1000_ID_PROD: str = 'price_1RILb3G6l1KZGqIrmauYPOiN'
    
    # Yearly subscription tier IDs - Production (15% discount)
    STRIPE_TIER_2_20_YEARLY_ID_PROD: str = 'price_1ReHB5G6l1KZGqIrD70I1xqM'
    STRIPE_TIER_6_50_YEARLY_ID_PROD: str = 'price_1ReHAsG6l1KZGqIrlAog487C'
    STRIPE_TIER_12_100_YEARLY_ID_PROD: str = 'price_1ReHAWG6l1KZGqIrBHer2PQc'
    STRIPE_TIER_25_200_YEARLY_ID_PROD: str = 'price_1ReH9uG6l1KZGqIrsvMLHViC'
    STRIPE_TIER_50_400_YEARLY_ID_PROD: str = 'price_1ReH9fG6l1KZGqIrsPtu5KIA'
    STRIPE_TIER_125_800_YEARLY_ID_PROD: str = 'price_1ReH9GG6l1KZGqIrfgqaJyat'
    STRIPE_TIER_200_1000_YEARLY_ID_PROD: str = 'price_1ReH8qG6l1KZGqIrK1akY90q'

    # Yearly commitment prices - Production (15% discount, monthly payments with 12-month commitment via schedules)
    STRIPE_TIER_2_17_YEARLY_COMMITMENT_ID_PROD: str = 'price_1RqtqiG6l1KZGqIrhjVPtE1s'  # $17/month
    STRIPE_TIER_6_42_YEARLY_COMMITMENT_ID_PROD: str = 'price_1Rqtr8G6l1KZGqIrQ0ql0qHi'  # $42.50/month
    STRIPE_TIER_25_170_YEARLY_COMMITMENT_ID_PROD: str = 'price_1RqtrUG6l1KZGqIrEb8hLsk3'  # $170/month

    # Subscription tier IDs - Staging
    STRIPE_FREE_TIER_ID_STAGING: str = 'price_1RIGvuG6l1KZGqIrw14abxeL'
    STRIPE_TIER_2_20_ID_STAGING: str = 'price_1RIGvuG6l1KZGqIrCRu0E4Gi'
    STRIPE_TIER_6_50_ID_STAGING: str = 'price_1RIGvuG6l1KZGqIrvjlz5p5V'
    STRIPE_TIER_12_100_ID_STAGING: str = 'price_1RIGvuG6l1KZGqIrT6UfgblC'
    STRIPE_TIER_25_200_ID_STAGING: str = 'price_1RIGvuG6l1KZGqIrOVLKlOMj'
    STRIPE_TIER_50_400_ID_STAGING: str = 'price_1RIKNgG6l1KZGqIrvsat5PW7'
    STRIPE_TIER_125_800_ID_STAGING: str = 'price_1RIKNrG6l1KZGqIrjKT0yGvI'
    STRIPE_TIER_200_1000_ID_STAGING: str = 'price_1RIKQ2G6l1KZGqIrum9n8SI7'
    
    # Yearly subscription tier IDs - Staging (15% discount)
    STRIPE_TIER_2_20_YEARLY_ID_STAGING: str = 'price_1ReGogG6l1KZGqIrEyBTmtPk'
    STRIPE_TIER_6_50_YEARLY_ID_STAGING: str = 'price_1ReGoJG6l1KZGqIr0DJWtoOc'
    STRIPE_TIER_12_100_YEARLY_ID_STAGING: str = 'price_1ReGnZG6l1KZGqIr0ThLEl5S'
    STRIPE_TIER_25_200_YEARLY_ID_STAGING: str = 'price_1ReGmzG6l1KZGqIre31mqoEJ'
    STRIPE_TIER_50_400_YEARLY_ID_STAGING: str = 'price_1ReGmgG6l1KZGqIrn5nBc7e5'
    STRIPE_TIER_125_800_YEARLY_ID_STAGING: str = 'price_1ReGmMG6l1KZGqIrvE2ycrAX'
    STRIPE_TIER_200_1000_YEARLY_ID_STAGING: str = 'price_1ReGlXG6l1KZGqIrlgurP5GU'

    # Yearly commitment prices - Staging (15% discount, monthly payments with 12-month commitment via schedules)
    STRIPE_TIER_2_17_YEARLY_COMMITMENT_ID_STAGING: str = 'price_1RqYGaG6l1KZGqIrIzcdPzeQ'  # $17/month
    STRIPE_TIER_6_42_YEARLY_COMMITMENT_ID_STAGING: str = 'price_1RqYH1G6l1KZGqIrWDKh8xIU'  # $42.50/month
    STRIPE_TIER_25_170_YEARLY_COMMITMENT_ID_STAGING: str = 'price_1RqYHbG6l1KZGqIrAUVf8KpG'  # $170/month
    
    # Credit package price IDs - Production
    STRIPE_CREDITS_10_PRICE_ID_PROD: str = 'price_1RxmQUG6l1KZGqIru453O1zW'
    STRIPE_CREDITS_25_PRICE_ID_PROD: str = 'price_1RxmQlG6l1KZGqIr3hS5WtGg'
    STRIPE_CREDITS_50_PRICE_ID_PROD: str = 'price_1RxmQvG6l1KZGqIrLbMZ3D6r'
    STRIPE_CREDITS_100_PRICE_ID_PROD: str = 'price_1RxmR3G6l1KZGqIrpLwFCGac'
    STRIPE_CREDITS_250_PRICE_ID_PROD: str = 'price_1RxmRAG6l1KZGqIrtBIMsZAj'
    STRIPE_CREDITS_500_PRICE_ID_PROD: str = 'price_1RxmRGG6l1KZGqIrSyvl6w1G'
    
    # Credit package price IDs - Staging  
    STRIPE_CREDITS_10_PRICE_ID_STAGING: str = 'price_1RxXOvG6l1KZGqIrMqsiYQvk'
    STRIPE_CREDITS_25_PRICE_ID_STAGING: str = 'price_1RxXPNG6l1KZGqIrQprPgDme'
    STRIPE_CREDITS_50_PRICE_ID_STAGING: str = 'price_1RxXPYG6l1KZGqIrQprPgDme'
    STRIPE_CREDITS_100_PRICE_ID_STAGING: str = 'price_1RxXPZG6l1KZGqIrQprPgDme'
    STRIPE_CREDITS_250_PRICE_ID_STAGING: str = 'price_1RxXQ0G6l1KZGqIrQprPgDme'
    STRIPE_CREDITS_500_PRICE_ID_STAGING: str = 'price_1RxXQ5G6l1KZGqIrQprPgDme'
    
    # Feature Flags - Environment Variable Configuration
    # These flags can be controlled via environment variables (e.g., ENABLE_CUSTOM_AGENTS=true)
    # If not set, they will fall back to Redis-based configuration
    
    # Custom agents feature flag
    ENABLE_CUSTOM_AGENTS: bool = True
    
    # MCP module feature flag
    ENABLE_MCP_MODULE: bool = True
    
    # Templates API feature flag
    ENABLE_TEMPLATES_API: bool = True
    
    # Triggers API feature flag
    ENABLE_TRIGGERS_API: bool = True
    
    # Workflows API feature flag
    ENABLE_WORKFLOWS_API: bool = True
    
    # Knowledge base feature flag
    ENABLE_KNOWLEDGE_BASE: bool = True
    
    # Pipedream integration feature flag
    ENABLE_PIPEDREAM: bool = True
    
    # Credentials API feature flag
    ENABLE_CREDENTIALS_API: bool = True
    
    # Suna default agent feature flag
    ENABLE_SUNA_DEFAULT_AGENT: bool = True
    
    # Computed subscription tier IDs based on environment
    @property
    def STRIPE_FREE_TIER_ID(self) -> str:   
        if self.ENV_MODE == EnvMode.STAGING:
            return self.STRIPE_FREE_TIER_ID_STAGING
        return self.STRIPE_FREE_TIER_ID_PROD
    
    @property
    def STRIPE_TIER_2_20_ID(self) -> str:
        if self.ENV_MODE == EnvMode.STAGING:
            return self.STRIPE_TIER_2_20_ID_STAGING
        return self.STRIPE_TIER_2_20_ID_PROD
    
    @property
    def STRIPE_TIER_6_50_ID(self) -> str:
        if self.ENV_MODE == EnvMode.STAGING:
            return self.STRIPE_TIER_6_50_ID_STAGING
        return self.STRIPE_TIER_6_50_ID_PROD
    
    @property
    def STRIPE_TIER_12_100_ID(self) -> str:
        if self.ENV_MODE == EnvMode.STAGING:
            return self.STRIPE_TIER_12_100_ID_STAGING
        return self.STRIPE_TIER_12_100_ID_PROD
    
    @property
    def STRIPE_TIER_25_200_ID(self) -> str:
        if self.ENV_MODE == EnvMode.STAGING:
            return self.STRIPE_TIER_25_200_ID_STAGING
        return self.STRIPE_TIER_25_200_ID_PROD
    
    @property
    def STRIPE_TIER_50_400_ID(self) -> str:
        if self.ENV_MODE == EnvMode.STAGING:
            return self.STRIPE_TIER_50_400_ID_STAGING
        return self.STRIPE_TIER_50_400_ID_PROD
    
    @property
    def STRIPE_TIER_125_800_ID(self) -> str:
        if self.ENV_MODE == EnvMode.STAGING:
            return self.STRIPE_TIER_125_800_ID_STAGING
        return self.STRIPE_TIER_125_800_ID_PROD
    
    @property
    def STRIPE_TIER_200_1000_ID(self) -> str:
        if self.ENV_MODE == EnvMode.STAGING:
            return self.STRIPE_TIER_200_1000_ID_STAGING
        return self.STRIPE_TIER_200_1000_ID_PROD
    
    # Yearly tier computed properties
    @property
    def STRIPE_TIER_2_20_YEARLY_ID(self) -> str:
        if self.ENV_MODE == EnvMode.STAGING:
            return self.STRIPE_TIER_2_20_YEARLY_ID_STAGING
        return self.STRIPE_TIER_2_20_YEARLY_ID_PROD
    
    @property
    def STRIPE_TIER_6_50_YEARLY_ID(self) -> str:
        if self.ENV_MODE == EnvMode.STAGING:
            return self.STRIPE_TIER_6_50_YEARLY_ID_STAGING
        return self.STRIPE_TIER_6_50_YEARLY_ID_PROD
    
    @property
    def STRIPE_TIER_12_100_YEARLY_ID(self) -> str:
        if self.ENV_MODE == EnvMode.STAGING:
            return self.STRIPE_TIER_12_100_YEARLY_ID_STAGING
        return self.STRIPE_TIER_12_100_YEARLY_ID_PROD
    
    @property
    def STRIPE_TIER_25_200_YEARLY_ID(self) -> str:
        if self.ENV_MODE == EnvMode.STAGING:
            return self.STRIPE_TIER_25_200_YEARLY_ID_STAGING
        return self.STRIPE_TIER_25_200_YEARLY_ID_PROD
    
    @property
    def STRIPE_TIER_50_400_YEARLY_ID(self) -> str:
        if self.ENV_MODE == EnvMode.STAGING:
            return self.STRIPE_TIER_50_400_YEARLY_ID_STAGING
        return self.STRIPE_TIER_50_400_YEARLY_ID_PROD
    
    @property
    def STRIPE_TIER_125_800_YEARLY_ID(self) -> str:
        if self.ENV_MODE == EnvMode.STAGING:
            return self.STRIPE_TIER_125_800_YEARLY_ID_STAGING
        return self.STRIPE_TIER_125_800_YEARLY_ID_PROD
    
    @property
    def STRIPE_TIER_200_1000_YEARLY_ID(self) -> str:
        if self.ENV_MODE == EnvMode.STAGING:
            return self.STRIPE_TIER_200_1000_YEARLY_ID_STAGING
        return self.STRIPE_TIER_200_1000_YEARLY_ID_PROD
    
    # Yearly commitment prices computed properties
    @property
    def STRIPE_TIER_2_17_YEARLY_COMMITMENT_ID(self) -> str:
        if self.ENV_MODE == EnvMode.STAGING:
            return self.STRIPE_TIER_2_17_YEARLY_COMMITMENT_ID_STAGING
        return self.STRIPE_TIER_2_17_YEARLY_COMMITMENT_ID_PROD

    @property
    def STRIPE_TIER_6_42_YEARLY_COMMITMENT_ID(self) -> str:
        if self.ENV_MODE == EnvMode.STAGING:
            return self.STRIPE_TIER_6_42_YEARLY_COMMITMENT_ID_STAGING
        return self.STRIPE_TIER_6_42_YEARLY_COMMITMENT_ID_PROD

    @property
    def STRIPE_TIER_25_170_YEARLY_COMMITMENT_ID(self) -> str:
        if self.ENV_MODE == EnvMode.STAGING:
            return self.STRIPE_TIER_25_170_YEARLY_COMMITMENT_ID_STAGING
        return self.STRIPE_TIER_25_170_YEARLY_COMMITMENT_ID_PROD
    
    # Credit package price ID properties
    @property
    def STRIPE_CREDITS_10_PRICE_ID(self) -> str:
        if self.ENV_MODE == EnvMode.STAGING:
            return self.STRIPE_CREDITS_10_PRICE_ID_STAGING
        return self.STRIPE_CREDITS_10_PRICE_ID_PROD
    
    @property
    def STRIPE_CREDITS_25_PRICE_ID(self) -> str:
        if self.ENV_MODE == EnvMode.STAGING:
            return self.STRIPE_CREDITS_25_PRICE_ID_STAGING
        return self.STRIPE_CREDITS_25_PRICE_ID_PROD
    
    # LLM API keys
    ANTHROPIC_API_KEY: Optional[str] = None
    OPENAI_API_KEY: Optional[str] = None
    GROQ_API_KEY: Optional[str] = None
    OPENROUTER_API_KEY: Optional[str] = None
    XAI_API_KEY: Optional[str] = None
    MORPH_API_KEY: Optional[str] = None
    GEMINI_API_KEY: Optional[str] = None
    OPENROUTER_API_BASE: Optional[str] = "https://openrouter.ai/api/v1"
    
<<<<<<< HEAD
    # Vertex AI Configuration
    GOOGLE_CLOUD_PROJECT_ID: str = "helium-0086"
    GOOGLE_CLOUD_LOCATION: str = "us-central1"
    VERTEX_AI_ENABLED: bool = True
=======
    # Google Vertex AI / Gemini via LiteLLM
    VERTEXAI_PROJECT: Optional[str] = None
    VERTEXAI_LOCATION: Optional[str] = None
    # Either a JSON string of the service account or a path to the json file
    VERTEXAI_CREDENTIALS: Optional[str] = None
    # Standard Google ADC file path; if set we propagate it as env for SDK auth
    GOOGLE_APPLICATION_CREDENTIALS: Optional[str] = None
    # Alternate env var names some users set
    GOOGLE_CLOUD_PROJECT_ID: Optional[str] = None
    GOOGLE_CLOUD_LOCATION: Optional[str] = None
    
    # OpenRouter site metadata
>>>>>>> 792a8cfb
    OR_SITE_URL: Optional[str] = "https://he2.ai"
    OR_APP_NAME: Optional[str] = "Helium AI"    
    
    # AWS Bedrock credentials
    AWS_ACCESS_KEY_ID: Optional[str] = None
    AWS_SECRET_ACCESS_KEY: Optional[str] = None
    AWS_REGION_NAME: Optional[str] = None
    

    
    # Supabase configuration
    SUPABASE_URL: str
    SUPABASE_ANON_KEY: str
    SUPABASE_SERVICE_ROLE_KEY: str
    
    # Redis configuration
    REDIS_HOST: str
    REDIS_PORT: int = 6379
    REDIS_PASSWORD: Optional[str] = None
    REDIS_SSL: bool = True
    
    # Daytona sandbox configuration
    DAYTONA_API_KEY: str
    DAYTONA_SERVER_URL: str
    DAYTONA_TARGET: str
    
    # Search and other API keys
    TAVILY_API_KEY: str
    RAPID_API_KEY: str
    CLOUDFLARE_API_TOKEN: Optional[str] = None
    FIRECRAWL_API_KEY: str
    FIRECRAWL_URL: Optional[str] = "https://api.firecrawl.dev"
    
    # Stripe configuration
    STRIPE_SECRET_KEY: Optional[str] = None
    STRIPE_WEBHOOK_SECRET: Optional[str] = None
    STRIPE_DEFAULT_PLAN_ID: Optional[str] = None
    STRIPE_DEFAULT_TRIAL_DAYS: int = 14
    
    # Stripe Product IDs
    STRIPE_PRODUCT_ID_PROD: str = 'prod_SCl7AQ2C8kK1CD'
    STRIPE_PRODUCT_ID_STAGING: str = 'prod_SCgIj3G7yPOAWY'
    
    # Sandbox configuration
    SANDBOX_IMAGE_NAME = "kortix/suna:0.1.3.6"
    SANDBOX_SNAPSHOT_NAME = "kortix/suna:0.1.3.6"
    SANDBOX_ENTRYPOINT = "/usr/bin/supervisord -n -c /etc/supervisor/conf.d/supervisord.conf"

    # LangFuse configuration
    LANGFUSE_PUBLIC_KEY: Optional[str] = None
    LANGFUSE_SECRET_KEY: Optional[str] = None
    LANGFUSE_HOST: str = "https://cloud.langfuse.com"

    # Admin API key for server-side operations
    KORTIX_ADMIN_API_KEY: Optional[str] = None

    # API Keys system configuration
    API_KEY_SECRET: str = "default-secret-key-change-in-production"
    API_KEY_LAST_USED_THROTTLE_SECONDS: int = 900
    
    # Agent execution limits (can be overridden via environment variable)
    _MAX_PARALLEL_AGENT_RUNS_ENV: Optional[str] = None
    
    # Agent limits per billing tier
    # Note: These limits are bypassed in local mode (ENV_MODE=local) where unlimited agents are allowed
    AGENT_LIMITS = {
        'free': 2,
        'tier_2_20': 5,
        'tier_6_50': 20,
        'tier_12_100': 20,
        'tier_25_200': 100,
        'tier_50_400': 100,
        'tier_125_800': 100,
        'tier_200_1000': 100,
        # Yearly plans have same limits as monthly
        'tier_2_20_yearly': 5,
        'tier_6_50_yearly': 20,
        'tier_12_100_yearly': 20,
        'tier_25_200_yearly': 100,
        'tier_50_400_yearly': 100,
        'tier_125_800_yearly': 100,
        'tier_200_1000_yearly': 100,
        # Yearly commitment plans
        'tier_2_17_yearly_commitment': 5,
        'tier_6_42_yearly_commitment': 20,
        'tier_25_170_yearly_commitment': 100,
    }

    @property
    def MAX_PARALLEL_AGENT_RUNS(self) -> int:
        """
        Get the maximum parallel agent runs limit.
        
        Can be overridden via MAX_PARALLEL_AGENT_RUNS environment variable.
        Defaults:
        - Production: 3
        - Local/Staging: 999999 (effectively infinite)
        """
        # Check for environment variable override first
        if self._MAX_PARALLEL_AGENT_RUNS_ENV is not None:
            try:
                return int(self._MAX_PARALLEL_AGENT_RUNS_ENV)
            except ValueError:
                logger.warning(f"Invalid MAX_PARALLEL_AGENT_RUNS value: {self._MAX_PARALLEL_AGENT_RUNS_ENV}, using default")
        
        # Environment-based defaults
        if self.ENV_MODE == EnvMode.PRODUCTION:
            return 3
        else:
            # Local and staging: effectively infinite
            return 999999
    
    @property
    def STRIPE_PRODUCT_ID(self) -> str:
        if self.ENV_MODE == EnvMode.STAGING:
            return self.STRIPE_PRODUCT_ID_STAGING
        return self.STRIPE_PRODUCT_ID_PROD
    
    def __init__(self):
        """Initialize configuration by loading from environment variables."""
        # Load environment variables from .env file if it exists
        load_dotenv()
        
        # Set environment mode first
        env_mode_str = os.getenv("ENV_MODE", EnvMode.LOCAL.value)
        try:
            self.ENV_MODE = EnvMode(env_mode_str.lower())
        except ValueError:
            logger.warning(f"Invalid ENV_MODE: {env_mode_str}, defaulting to LOCAL")
            self.ENV_MODE = EnvMode.LOCAL
            
        logger.debug(f"Environment mode: {self.ENV_MODE.value}")
        
        # Load configuration from environment variables
        self._load_from_env()
        
        # Perform validation
        self._validate()
        
    def _load_from_env(self):
        """Load configuration values from environment variables."""
        for key, expected_type in get_type_hints(self.__class__).items():
            env_val = os.getenv(key)
            
            if env_val is not None:
                # Convert environment variable to the expected type
                if expected_type == bool:
                    # Handle boolean conversion
                    setattr(self, key, env_val.lower() in ('true', 't', 'yes', 'y', '1'))
                elif expected_type == int:
                    # Handle integer conversion
                    try:
                        setattr(self, key, int(env_val))
                    except ValueError:
                        logger.warning(f"Invalid value for {key}: {env_val}, using default")
                elif expected_type == EnvMode:
                    # Already handled for ENV_MODE
                    pass
                else:
                    # String or other type
                    setattr(self, key, env_val)
        
        # Custom handling for environment-dependent properties
        max_parallel_runs_env = os.getenv("MAX_PARALLEL_AGENT_RUNS")
        if max_parallel_runs_env is not None:
            self._MAX_PARALLEL_AGENT_RUNS_ENV = max_parallel_runs_env
    
    def _validate(self):
        """Validate configuration based on type hints."""
        # Get all configuration fields and their type hints
        type_hints = get_type_hints(self.__class__)
        
        # Find missing required fields
        missing_fields = []
        for field, field_type in type_hints.items():
            # Check if the field is Optional
            is_optional = hasattr(field_type, "__origin__") and field_type.__origin__ is Union and type(None) in field_type.__args__
            
            # If not optional and value is None, add to missing fields
            if not is_optional and getattr(self, field) is None:
                missing_fields.append(field)
        
        if missing_fields:
            error_msg = f"Missing required configuration fields: {', '.join(missing_fields)}"
            logger.error(error_msg)
            raise ValueError(error_msg)
    
    def get(self, key: str, default: Any = None) -> Any:
        """Get a configuration value with an optional default."""
        return getattr(self, key, default)
    
    def as_dict(self) -> Dict[str, Any]:
        """Return configuration as a dictionary."""
        return {
            key: getattr(self, key) 
            for key in get_type_hints(self.__class__).keys()
            if not key.startswith('_')
        }

# Create a singleton instance
config = Configuration() <|MERGE_RESOLUTION|>--- conflicted
+++ resolved
@@ -268,12 +268,6 @@
     GEMINI_API_KEY: Optional[str] = None
     OPENROUTER_API_BASE: Optional[str] = "https://openrouter.ai/api/v1"
     
-<<<<<<< HEAD
-    # Vertex AI Configuration
-    GOOGLE_CLOUD_PROJECT_ID: str = "helium-0086"
-    GOOGLE_CLOUD_LOCATION: str = "us-central1"
-    VERTEX_AI_ENABLED: bool = True
-=======
     # Google Vertex AI / Gemini via LiteLLM
     VERTEXAI_PROJECT: Optional[str] = None
     VERTEXAI_LOCATION: Optional[str] = None
@@ -286,7 +280,6 @@
     GOOGLE_CLOUD_LOCATION: Optional[str] = None
     
     # OpenRouter site metadata
->>>>>>> 792a8cfb
     OR_SITE_URL: Optional[str] = "https://he2.ai"
     OR_APP_NAME: Optional[str] = "Helium AI"    
     
